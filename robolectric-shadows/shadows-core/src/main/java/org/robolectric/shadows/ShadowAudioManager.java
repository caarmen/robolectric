package org.robolectric.shadows;

import android.media.AudioManager;
import org.robolectric.annotation.Implementation;
import org.robolectric.annotation.Implements;
import org.robolectric.util.ReflectionHelpers;

import java.util.HashMap;
import java.util.Map;

/**
 * Shadow for {@link android.media.AudioManager}.
 */
@SuppressWarnings({"UnusedDeclaration"})
@Implements(AudioManager.class)
public class ShadowAudioManager {
  public static final int MAX_VOLUME_MUSIC_DTMF = 15;
  public static final int DEFAULT_MAX_VOLUME = 7;
  public static final int DEFAULT_VOLUME = 7;
  public static final int INVALID_VOLUME = 0;
  public static final int FLAG_NO_ACTION = 0;
  public static final int[] ALL_STREAMS = {
      AudioManager.STREAM_MUSIC,
      AudioManager.STREAM_ALARM,
      AudioManager.STREAM_NOTIFICATION,
      AudioManager.STREAM_RING,
      AudioManager.STREAM_SYSTEM,
      AudioManager.STREAM_VOICE_CALL,
      AudioManager.STREAM_DTMF
  };

  private AudioFocusRequest lastAudioFocusRequest;
  private int nextResponseValue = AudioManager.AUDIOFOCUS_REQUEST_GRANTED;
  private AudioManager.OnAudioFocusChangeListener lastAbandonedAudioFocusListener;
  private HashMap<Integer, AudioStream> streamStatus = new HashMap<>();
  private int ringerMode = AudioManager.RINGER_MODE_NORMAL;
  private int mode = AudioManager.MODE_NORMAL;
  private boolean wiredHeadsetOn;
  private boolean bluetoothA2dpOn;

  public ShadowAudioManager() {
    for (int stream : ALL_STREAMS) {
      streamStatus.put(stream, new AudioStream(DEFAULT_VOLUME, DEFAULT_MAX_VOLUME, FLAG_NO_ACTION));
    }
    streamStatus.get(AudioManager.STREAM_MUSIC).setMaxVolume(MAX_VOLUME_MUSIC_DTMF);
    streamStatus.get(AudioManager.STREAM_DTMF).setMaxVolume(MAX_VOLUME_MUSIC_DTMF);
  }

  @Implementation
  public int getStreamMaxVolume(int streamType) {
    AudioStream stream = streamStatus.get(streamType);
    return (stream != null) ? stream.getMaxVolume() : INVALID_VOLUME;
  }

  @Implementation
  public int getStreamVolume(int streamType) {
    AudioStream stream = streamStatus.get(streamType);
    return (stream != null) ? stream.getCurrentVolume() : INVALID_VOLUME;
  }

  @Implementation
  public void setStreamVolume(int streamType, int index, int flags) {
    AudioStream stream = streamStatus.get(streamType);
    if (stream != null) {
      stream.setCurrentVolume(index);
      stream.setFlag(flags);
    }
  }

  @Implementation
  public int requestAudioFocus(android.media.AudioManager.OnAudioFocusChangeListener l, int streamType, int durationHint) {
    lastAudioFocusRequest = new AudioFocusRequest(l, streamType, durationHint);
    return nextResponseValue;
  }

  @Implementation
  public int abandonAudioFocus(AudioManager.OnAudioFocusChangeListener l) {
    lastAbandonedAudioFocusListener = l;
    return nextResponseValue;
  }

  @Implementation
  public int getRingerMode() {
    return ringerMode;
  }

  @Implementation
  public void setRingerMode(int ringerMode) {
    if (!AudioManager.isValidRingerMode(ringerMode)) {
      return;
    }
    this.ringerMode = ringerMode;
  }

  @Implementation
<<<<<<< HEAD
  public void setMode(int mode) {
    this.mode = mode;
  }

  @Implementation
  public int getMode() {
    return this.mode;
=======
  public static boolean isValidRingerMode(int ringerMode) {
    if (ringerMode < 0 || ringerMode > (int)ReflectionHelpers.getStaticField(AudioManager.class, "RINGER_MODE_MAX")) {
      return false;
    }
    return true;
>>>>>>> b09519d6
  }

  public void setStreamMaxVolume(int streamMaxVolume) {
    for (Map.Entry<Integer, AudioStream> entry : streamStatus.entrySet()) {
      entry.getValue().setMaxVolume(streamMaxVolume);
    }
  }

  public void setStreamVolume(int streamVolume) {
    for (Map.Entry<Integer, AudioStream> entry : streamStatus.entrySet()) {
      entry.getValue().setCurrentVolume(streamVolume);
    }
  }

  @Implementation
  public void setWiredHeadsetOn(boolean on) {
    wiredHeadsetOn = on;
  }

  @Implementation
  public boolean isWiredHeadsetOn() {
    return wiredHeadsetOn;
  }

  @Implementation
  public void setBluetoothA2dpOn(boolean on) {
    bluetoothA2dpOn = on;
  }

  @Implementation
  public boolean isBluetoothA2dpOn() {
    return bluetoothA2dpOn;
  }

  public AudioFocusRequest getLastAudioFocusRequest() {
    return lastAudioFocusRequest;
  }

  public void setNextFocusRequestResponse(int nextResponseValue) {
    this.nextResponseValue = nextResponseValue;
  }

  public AudioManager.OnAudioFocusChangeListener getLastAbandonedAudioFocusListener() {
    return lastAbandonedAudioFocusListener;
  }

  public static class AudioFocusRequest {
    public final AudioManager.OnAudioFocusChangeListener listener;
    public final int streamType;
    public final int durationHint;

    private AudioFocusRequest(AudioManager.OnAudioFocusChangeListener listener, int streamType, int durationHint) {
      this.listener = listener;
      this.streamType = streamType;
      this.durationHint = durationHint;
    }
  }

  private static class AudioStream {
    private int currentVolume;
    private int maxVolume;
    private int flag;

    public AudioStream(int currVol, int maxVol, int flag) {
      setCurrentVolume(currVol);
      setMaxVolume(maxVol);
      setFlag(flag);
    }

    public int getCurrentVolume() {
      return currentVolume;
    }

    public int getMaxVolume() {
      return maxVolume;
    }

    public int getFlag() {
      return flag;
    }

    public void setCurrentVolume(int vol) {
      if (vol > maxVolume) {
        vol = maxVolume;
      } else if (vol < 0) {
        vol = 0;
      }
      currentVolume = vol;
    }

    public void setMaxVolume(int vol) {
      maxVolume = vol;
    }

    public void setFlag(int flag) {
      this.flag = flag;
    }
  }
}<|MERGE_RESOLUTION|>--- conflicted
+++ resolved
@@ -92,23 +92,22 @@
     this.ringerMode = ringerMode;
   }
 
-  @Implementation
-<<<<<<< HEAD
-  public void setMode(int mode) {
-    this.mode = mode;
-  }
-
-  @Implementation
-  public int getMode() {
-    return this.mode;
-=======
   public static boolean isValidRingerMode(int ringerMode) {
     if (ringerMode < 0 || ringerMode > (int)ReflectionHelpers.getStaticField(AudioManager.class, "RINGER_MODE_MAX")) {
       return false;
     }
     return true;
->>>>>>> b09519d6
-  }
+  }
+
+  @Implementation
+  public void setMode(int mode) {
+    this.mode = mode;
+  }
+
+  @Implementation
+  public int getMode() {
+    return this.mode;
+  } 
 
   public void setStreamMaxVolume(int streamMaxVolume) {
     for (Map.Entry<Integer, AudioStream> entry : streamStatus.entrySet()) {
