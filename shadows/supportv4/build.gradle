plugins {
    id "net.ltgt.errorprone" version "0.0.13"
}

apply plugin: 'com.android.library'

android {
    defaultConfig {
        javaCompileOptions {
            annotationProcessorOptions {
                className 'org.robolectric.annotation.processing.RobolectricProcessor'
                arguments = [ 'org.robolectric.annotation.processing.shadowPackage' : 'org.robolectric.shadows.support.v4' ]
            }
        }
    }

    buildToolsVersion '26.0.1'
    compileSdkVersion 26
    testOptions {
            unitTests {
            includeAndroidResources = true
        }
    }
}

dependencies {
<<<<<<< HEAD
    annotationProcessor project(":processor")

    implementation project(":robolectric")
    implementation project(":shadows:framework")

    compileOnly "com.android.support:support-v4:26.1.0"
    compileOnly "com.android.support:support-compat:26.1.0"
    compileOnly "com.android.support:support-core-ui:26.1.0"
    compileOnly "com.android.support:support-core-utils:26.1.0"
    compileOnly "com.android.support:support-fragment:26.1.0"

    testImplementation project(":robolectric")
    testImplementation "junit:junit:4.12"
    testImplementation "org.hamcrest:hamcrest-junit:2.0.0.0"
    testImplementation "org.assertj:assertj-core:3.8.0"
    testImplementation "org.mockito:mockito-core:2.5.4"

    testImplementation "com.android.support:support-v4:26.1.0"
    testImplementation "com.android.support:support-compat:26.1.0"
    testImplementation "com.android.support:support-core-ui:26.1.0"
    testImplementation "com.android.support:support-core-utils:26.1.0"
    testImplementation "com.android.support:support-fragment:26.1.0"
}

// TODO - Figure out how to migrate this
// change local artifact name to match dependencies
//install {
//    repositories.mavenInstaller {
//        pom.artifactId = 'shadows-support-v4'
//    }
//}
=======
    // Project dependencies
    compileOnly project(":robolectric")
    compileOnly project(":shadows:framework")

    // Compile dependencies
    compileOnly AndroidSdk.MAX_SDK.coordinates
    compileOnly "com.android.support:support-v4:26.0.1"
    compileOnly "com.android.support:support-compat:26.0.1"
    compileOnly "com.android.support:support-core-ui:26.0.1"
    compileOnly "com.android.support:support-core-utils:26.0.1"
    compileOnly "com.android.support:support-fragment:26.0.1"

    // Testing dependencies
    testCompile project(":robolectric")
    testCompile "junit:junit:4.12"
    testCompile "org.hamcrest:hamcrest-junit:2.0.0.0"
    testCompile "org.assertj:assertj-core:3.8.0"
    testCompile "org.mockito:mockito-core:2.5.4"

    earlyTestRuntime "org.hamcrest:hamcrest-junit:2.0.0.0"
    testRuntime AndroidSdk.MAX_SDK.coordinates
    testRuntime "com.android.support:support-v4:26.0.1"
    testRuntime "com.android.support:support-compat:26.0.1"
    testRuntime "com.android.support:support-core-ui:26.0.1"
    testRuntime "com.android.support:support-core-utils:26.0.1"
    testRuntime "com.android.support:support-fragment:26.0.1"
}

// hamcrest needs to come before junit on runtime classpath; the gradle IntelliJ plugin
//   needs the compileClasspath order patched too (bug?)
sourceSets.test.compileClasspath = configurations.earlyTestRuntime + sourceSets.test.compileClasspath
sourceSets.test.runtimeClasspath = configurations.earlyTestRuntime + sourceSets.test.runtimeClasspath
>>>>>>> ed934988
<|MERGE_RESOLUTION|>--- conflicted
+++ resolved
@@ -24,7 +24,6 @@
 }
 
 dependencies {
-<<<<<<< HEAD
     annotationProcessor project(":processor")
 
     implementation project(":robolectric")
@@ -55,38 +54,4 @@
 //    repositories.mavenInstaller {
 //        pom.artifactId = 'shadows-support-v4'
 //    }
-//}
-=======
-    // Project dependencies
-    compileOnly project(":robolectric")
-    compileOnly project(":shadows:framework")
-
-    // Compile dependencies
-    compileOnly AndroidSdk.MAX_SDK.coordinates
-    compileOnly "com.android.support:support-v4:26.0.1"
-    compileOnly "com.android.support:support-compat:26.0.1"
-    compileOnly "com.android.support:support-core-ui:26.0.1"
-    compileOnly "com.android.support:support-core-utils:26.0.1"
-    compileOnly "com.android.support:support-fragment:26.0.1"
-
-    // Testing dependencies
-    testCompile project(":robolectric")
-    testCompile "junit:junit:4.12"
-    testCompile "org.hamcrest:hamcrest-junit:2.0.0.0"
-    testCompile "org.assertj:assertj-core:3.8.0"
-    testCompile "org.mockito:mockito-core:2.5.4"
-
-    earlyTestRuntime "org.hamcrest:hamcrest-junit:2.0.0.0"
-    testRuntime AndroidSdk.MAX_SDK.coordinates
-    testRuntime "com.android.support:support-v4:26.0.1"
-    testRuntime "com.android.support:support-compat:26.0.1"
-    testRuntime "com.android.support:support-core-ui:26.0.1"
-    testRuntime "com.android.support:support-core-utils:26.0.1"
-    testRuntime "com.android.support:support-fragment:26.0.1"
-}
-
-// hamcrest needs to come before junit on runtime classpath; the gradle IntelliJ plugin
-//   needs the compileClasspath order patched too (bug?)
-sourceSets.test.compileClasspath = configurations.earlyTestRuntime + sourceSets.test.compileClasspath
-sourceSets.test.runtimeClasspath = configurations.earlyTestRuntime + sourceSets.test.runtimeClasspath
->>>>>>> ed934988
+//}