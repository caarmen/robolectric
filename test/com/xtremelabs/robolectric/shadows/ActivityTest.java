package com.xtremelabs.robolectric.shadows;

import android.app.Activity;
import android.appwidget.AppWidgetProvider;
import android.content.Intent;
import android.content.IntentFilter;
<<<<<<< HEAD
import android.net.Uri;
import com.xtremelabs.robolectric.Robolectric;
import com.xtremelabs.robolectric.WithTestDefaultsRunner;
import com.xtremelabs.robolectric.util.Transcript;
import org.junit.Before;
import org.junit.Test;
import org.junit.runner.RunWith;

import static com.xtremelabs.robolectric.Robolectric.shadowOf;
import static org.hamcrest.Matchers.startsWith;
import static org.junit.Assert.assertThat;
import static org.junit.Assert.fail;
=======
import com.xtremelabs.robolectric.ApplicationResolver;
import com.xtremelabs.robolectric.Robolectric;
import com.xtremelabs.robolectric.WithTestDefaultsRunner;
import org.junit.Test;
import org.junit.runner.RunWith;

import java.io.File;

import static org.junit.Assert.assertEquals;
>>>>>>> c146ad88

@RunWith(WithTestDefaultsRunner.class)
public class ActivityTest {

    @Test(expected = IllegalStateException.class)
    public void shouldComplainIfActivityIsDestroyedWithRegisteredBroadcastReceivers() throws Exception {
        MyActivity activity = new MyActivity();
        activity.registerReceiver(new AppWidgetProvider(), new IntentFilter());
        activity.onDestroy();
    }

    @Test
    public void shouldNotComplainIfActivityIsDestroyedWhileAnotherActivityHasRegisteredBroadcastReceivers() throws Exception {
        MyActivity activity = new MyActivity();

        MyActivity activity2 = new MyActivity();
        activity2.registerReceiver(new AppWidgetProvider(), new IntentFilter());

        activity.onDestroy(); // should not throw exception
    }

    @Test
<<<<<<< HEAD
    public void startActivityForResultAndReceiveResult_shouldSendResponsesBackToActivity() throws Exception {
        final Transcript transcript = new Transcript();
        Activity activity = new Activity() {
            @Override protected void onActivityResult(int requestCode, int resultCode, Intent data) {
                transcript.add("onActivityResult called with requestCode " + requestCode + ", resultCode " + resultCode + ", intent data " + data.getData());
            }
        };
        activity.startActivityForResult(new Intent().setType("audio/*"), 123);
        activity.startActivityForResult(new Intent().setType("image/*"), 456);

        shadowOf(activity).receiveResult(new Intent().setType("image/*"), Activity.RESULT_OK,
                new Intent().setData(Uri.parse("content:foo")));
        transcript.assertEventsSoFar("onActivityResult called with requestCode 456, resultCode -1, intent data content:foo");
    }

    @Test
    public void startActivityForResultAndReceiveResult_whenNoIntentMatches_shouldThrowException() throws Exception {
        Activity activity = new Activity() {
            @Override protected void onActivityResult(int requestCode, int resultCode, Intent data) {
                throw new IllegalStateException("should not be called");
            }
        };
        activity.startActivityForResult(new Intent().setType("audio/*"), 123);
        activity.startActivityForResult(new Intent().setType("image/*"), 456);

        Intent requestIntent = new Intent().setType("video/*");
        try {
            shadowOf(activity).receiveResult(requestIntent, Activity.RESULT_OK,
                    new Intent().setData(Uri.parse("content:foo")));
            fail();
        } catch (Exception e) {
            assertThat(e.getMessage(), startsWith("No intent matches " + requestIntent));
        }
=======
    public void shouldRetrievePackageNameFromTheManifest() throws Exception {
        Robolectric.application = new ApplicationResolver("test" + File.separator + "TestAndroidManifestWithPackageName.xml").resolveApplication();
        assertEquals("com.wacka.wa", new Activity().getPackageName());
>>>>>>> c146ad88
    }

    private static class MyActivity extends Activity {
        @Override protected void onDestroy() {
            super.onDestroy();
        }
    }
}<|MERGE_RESOLUTION|>--- conflicted
+++ resolved
@@ -4,30 +4,21 @@
 import android.appwidget.AppWidgetProvider;
 import android.content.Intent;
 import android.content.IntentFilter;
-<<<<<<< HEAD
 import android.net.Uri;
+import com.xtremelabs.robolectric.ApplicationResolver;
 import com.xtremelabs.robolectric.Robolectric;
 import com.xtremelabs.robolectric.WithTestDefaultsRunner;
 import com.xtremelabs.robolectric.util.Transcript;
-import org.junit.Before;
-import org.junit.Test;
-import org.junit.runner.RunWith;
-
-import static com.xtremelabs.robolectric.Robolectric.shadowOf;
-import static org.hamcrest.Matchers.startsWith;
-import static org.junit.Assert.assertThat;
-import static org.junit.Assert.fail;
-=======
-import com.xtremelabs.robolectric.ApplicationResolver;
-import com.xtremelabs.robolectric.Robolectric;
-import com.xtremelabs.robolectric.WithTestDefaultsRunner;
 import org.junit.Test;
 import org.junit.runner.RunWith;
 
 import java.io.File;
 
+import static com.xtremelabs.robolectric.Robolectric.shadowOf;
+import static org.hamcrest.Matchers.startsWith;
 import static org.junit.Assert.assertEquals;
->>>>>>> c146ad88
+import static org.junit.Assert.assertThat;
+import static org.junit.Assert.fail;
 
 @RunWith(WithTestDefaultsRunner.class)
 public class ActivityTest {
@@ -50,7 +41,6 @@
     }
 
     @Test
-<<<<<<< HEAD
     public void startActivityForResultAndReceiveResult_shouldSendResponsesBackToActivity() throws Exception {
         final Transcript transcript = new Transcript();
         Activity activity = new Activity() {
@@ -84,11 +74,12 @@
         } catch (Exception e) {
             assertThat(e.getMessage(), startsWith("No intent matches " + requestIntent));
         }
-=======
+    }
+
+    @Test
     public void shouldRetrievePackageNameFromTheManifest() throws Exception {
         Robolectric.application = new ApplicationResolver("test" + File.separator + "TestAndroidManifestWithPackageName.xml").resolveApplication();
         assertEquals("com.wacka.wa", new Activity().getPackageName());
->>>>>>> c146ad88
     }
 
     private static class MyActivity extends Activity {
