package com.xtremelabs.robolectric.res;

import android.graphics.Color;
import org.w3c.dom.Node;

import java.util.HashMap;
import java.util.Map;

public class ColorResourceLoader extends XpathResourceXmlLoader implements ResourceValueConverter {
    private ResourceReferenceResolver<Integer> colorResolver = new ResourceReferenceResolver<Integer>("color");
    private static Map<String, Integer> androidColors = new HashMap<String, Integer>();
    private static Map<Integer, Integer> androidColorsFromIds = new HashMap<Integer, Integer>();

    static {
        androidColors.put("black", Color.BLACK);
        androidColors.put("darkgray", Color.DKGRAY);
        androidColors.put("gray", Color.GRAY);
        androidColors.put("lightgray", Color.LTGRAY);
        androidColors.put("white", Color.WHITE);
        androidColors.put("red", Color.RED);
        androidColors.put("green", Color.GREEN);
        androidColors.put("blue", Color.BLUE);
        androidColors.put("yellow", Color.YELLOW);
        androidColors.put("cyan", Color.CYAN);
        androidColors.put("magenta", Color.MAGENTA);
        androidColors.put("transparent", Color.TRANSPARENT);

        androidColors.put("@android:color/black", Color.BLACK);
        androidColors.put("@android:color/darkgray", Color.DKGRAY);
        androidColors.put("@android:color/gray", Color.GRAY);
        androidColors.put("@android:color/lightgray", Color.LTGRAY);
        androidColors.put("@android:color/white", Color.WHITE);
        androidColors.put("@android:color/red", Color.RED);
        androidColors.put("@android:color/green", Color.GREEN);
        androidColors.put("@android:color/blue", Color.BLUE);
        androidColors.put("@android:color/yellow", Color.YELLOW);
        androidColors.put("@android:color/cyan", Color.CYAN);
        androidColors.put("@android:color/magenta", Color.MAGENTA);
        androidColors.put("@android:color/transparent", Color.TRANSPARENT);

        androidColorsFromIds.put(android.R.color.black, Color.BLACK);
        androidColorsFromIds.put(android.R.color.white, Color.WHITE);
        androidColorsFromIds.put(android.R.color.transparent, Color.TRANSPARENT);
    }

    public ColorResourceLoader(ResourceExtractor resourceExtractor) {
        super(resourceExtractor, "/resources/color");
    }

    public int getValue(int colorId) {
<<<<<<< HEAD
        String resourceName = resourceExtractor.getResourceName(colorId);
        if (resourceName == null) {
            return -1;
        }

        Integer colorResolverValue = colorResolver.getValue(resourceName);
        return colorResolverValue == null ? -1 : colorResolverValue;
=======
        if (androidColorsFromIds.containsKey(colorId)) {
            return androidColorsFromIds.get(colorId);
        } else {
            String resourceName = resourceExtractor.getResourceName(colorId);
            if (resourceName == null) return -1;
            Integer resolved = colorResolver.getValue(resourceName);
            return resolved == null ? -1 : resolved;
        }
>>>>>>> 809d8cbb
    }

    @Override
    protected void processNode(Node node, String name, boolean isSystem) {
        colorResolver.processResource(name, node.getTextContent(), this, isSystem);
    }

    @Override
    public Integer convertRawValue(String rawValue) {
        if (rawValue.startsWith("#")) {
            long color = Long.parseLong(rawValue.substring(1), 16);
            return (int) color;
        } else if (androidColors.containsKey(rawValue)) {
            return androidColors.get(rawValue);
        }
        return null;
    }
}<|MERGE_RESOLUTION|>--- conflicted
+++ resolved
@@ -48,15 +48,6 @@
     }
 
     public int getValue(int colorId) {
-<<<<<<< HEAD
-        String resourceName = resourceExtractor.getResourceName(colorId);
-        if (resourceName == null) {
-            return -1;
-        }
-
-        Integer colorResolverValue = colorResolver.getValue(resourceName);
-        return colorResolverValue == null ? -1 : colorResolverValue;
-=======
         if (androidColorsFromIds.containsKey(colorId)) {
             return androidColorsFromIds.get(colorId);
         } else {
@@ -65,7 +56,6 @@
             Integer resolved = colorResolver.getValue(resourceName);
             return resolved == null ? -1 : resolved;
         }
->>>>>>> 809d8cbb
     }
 
     @Override
