--- conflicted
+++ resolved
@@ -154,30 +154,28 @@
         return httpRequestInfos.get(index);
     }
 
-<<<<<<< HEAD
     public HttpRequestInfo getNextSentHttpRequestInfo() {
         return httpRequestInfos.size() > 0 ? httpRequestInfos.remove(0) : null;
-=======
+    }
+
+    public void logHttpRequests() {
+        logHttpRequests = true;
+    }
+
+    public void silence() {
+        logHttpRequests = false;
+    }
+
     public List<HttpRequestInfo> getSentHttpRequestInfos() {
         return new ArrayList<HttpRequestInfo>(httpRequestInfos);
->>>>>>> 6ca1c54a
     }
 
     public void clearHttpResponseRules() {
         httpResponseRules.clear();
     }
 
-<<<<<<< HEAD
-    public void logHttpRequests() {
-        logHttpRequests = true;
-    }
-
-    public void silence() {
-        logHttpRequests = false;
-=======
     public void clearPendingHttpResponses() {
         pendingHttpResponses.clear();
->>>>>>> 6ca1c54a
     }
 
     public static class RequestMatcherResponseRule implements HttpEntityStub.ResponseRule {
