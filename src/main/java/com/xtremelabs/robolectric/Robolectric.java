package com.xtremelabs.robolectric;

import android.app.*;
import android.appwidget.AppWidgetManager;
import android.bluetooth.BluetoothAdapter;
import android.bluetooth.BluetoothDevice;
import android.content.ContentValues;
import android.content.Context;
import android.content.ContextWrapper;
import android.content.Intent;
import android.content.res.AssetManager;
import android.content.res.Configuration;
import android.content.res.Resources;
import android.database.sqlite.SQLiteCursor;
import android.database.sqlite.SQLiteDatabase;
import android.database.sqlite.SQLiteOpenHelper;
import android.database.sqlite.SQLiteQueryBuilder;
import android.graphics.*;
import android.graphics.drawable.BitmapDrawable;
import android.graphics.drawable.Drawable;
import android.hardware.Camera;
import android.location.Geocoder;
import android.location.LocationManager;
import android.media.AudioManager;
import android.media.MediaPlayer;
import android.media.MediaRecorder;
import android.net.ConnectivityManager;
import android.net.NetworkInfo;
import android.net.wifi.WifiManager;
import android.os.CountDownTimer;
import android.os.Handler;
import android.os.Looper;
import android.preference.DialogPreference;
import android.preference.Preference;
import android.text.format.DateFormat;
import android.view.*;
import android.view.animation.AnimationUtils;
import android.webkit.WebSettings;
import android.webkit.WebView;
import android.widget.*;
import com.xtremelabs.robolectric.bytecode.RobolectricInternals;
import com.xtremelabs.robolectric.bytecode.ShadowWrangler;
import com.xtremelabs.robolectric.shadows.*;
import com.xtremelabs.robolectric.tester.org.apache.http.FakeHttpLayer;
import com.xtremelabs.robolectric.tester.org.apache.http.HttpRequestInfo;
import com.xtremelabs.robolectric.tester.org.apache.http.RequestMatcher;
import com.xtremelabs.robolectric.util.Scheduler;
import org.apache.http.Header;
import org.apache.http.HttpRequest;
import org.apache.http.HttpResponse;
import org.apache.http.impl.client.DefaultRequestDirector;

import java.util.Arrays;
import java.util.List;

@SuppressWarnings({"UnusedDeclaration"})
public class Robolectric {
    public static Application application;

    public static <T> T newInstanceOf(Class<T> clazz) {
        return RobolectricInternals.newInstanceOf(clazz);
    }

    public static Object newInstanceOf(String className) {
        try {
            Class<?> clazz = Class.forName(className);
            if (clazz != null) {
                return newInstanceOf(clazz);
            }
        } catch (ClassNotFoundException e) {
        }
        return null;
    }

    public static void bindShadowClass(Class<?> shadowClass) {
        RobolectricInternals.bindShadowClass(shadowClass);
    }

    public static void bindDefaultShadowClasses() {
        bindShadowClasses(getDefaultShadowClasses());
    }

    public static void bindShadowClasses(List<Class<?>> shadowClasses) {
        for (Class<?> shadowClass : shadowClasses) {
            bindShadowClass(shadowClass);
        }
    }

    /**
     * Invoke this utility method in tests to reveal which Android api classes and methods are being invoked
     * for which there are no shadows or shadow methods. This helps expose which methods are being invoked
     * either by a third party library or application code which need new shadow methods to be written. Generates
     * output for the current test only.
     */
    public static void logMissingInvokedShadowMethods() {
        ShadowWrangler.getInstance().logMissingInvokedShadowMethods();
    }

    public static List<Class<?>> getDefaultShadowClasses() {
        return Arrays.asList(
                ShadowAbsoluteLayout.class,
                ShadowAbsSeekBar.class,
                ShadowAbsSpinner.class,
                ShadowAbstractCursor.class,
                ShadowActivity.class,
                ShadowAdapterView.class,
                ShadowAddress.class,
                ShadowAlarmManager.class,
                ShadowAlertDialog.class,
                ShadowAlertDialog.ShadowBuilder.class,
                ShadowAnimationUtils.class,
                ShadowApplication.class,
                ShadowAppWidgetManager.class,
                ShadowArrayAdapter.class,
                ShadowAssetManager.class,
                ShadowAsyncTask.class,
                ShadowAudioManager.class,
                ShadowBaseAdapter.class,
                ShadowBitmap.class,
                ShadowBitmapDrawable.class,
                ShadowBitmapFactory.class,
                ShadowBluetoothAdapter.class,
                ShadowBluetoothDevice.class,
                ShadowBundle.class,
                ShadowCamera.class,
                ShadowCameraParameters.class,
                ShadowCameraSize.class,
                ShadowCanvas.class,
                ShadowColorMatrix.class,
                ShadowColorMatrixColorFilter.class,
                ShadowColorStateList.class,
                ShadowComponentName.class,
                ShadowCompoundButton.class,
                ShadowConfiguration.class,
                ShadowConnectivityManager.class,
                ShadowContentResolver.class,
                ShadowContentValues.class,
                ShadowContext.class,
                ShadowContextWrapper.class,
                ShadowContextThemeWrapper.class,
                ShadowCookieManager.class,
                ShadowCountDownTimer.class,
<<<<<<< HEAD
                ShadowDateFormat.class,
=======
                ShadowCursorAdapter.class,
>>>>>>> 8139f5a9
                ShadowDefaultRequestDirector.class,
                ShadowDisplay.class,
                ShadowDrawable.class,
                ShadowDialog.class,
                ShadowDialogPreference.class,
                ShadowEditText.class,
                ShadowExpandableListView.class,
                ShadowFloatMath.class,
                ShadowGeocoder.class,
                ShadowGeoPoint.class,
                ShadowGridView.class,
                ShadowHandler.class,
                ShadowImageView.class,
                ShadowIntent.class,
                ShadowIntentFilter.class,
                ShadowItemizedOverlay.class,
                ShadowLayoutInflater.class,
                ShadowLayoutParams.class,
                ShadowListActivity.class,
                ShadowListView.class,
                ShadowLocation.class,
                ShadowLocationManager.class,
                ShadowLooper.class,
                ShadowMapController.class,
                ShadowMapActivity.class,
                ShadowMapView.class,
                ShadowMatrix.class,
                ShadowMediaPlayer.class,
                ShadowMediaRecorder.class,
                ShadowMediaStore.ShadowImages.ShadowMedia.class,
                ShadowMenuInflater.class,
                ShadowMotionEvent.class,
                ShadowNotification.class,
                ShadowNotificationManager.class,
                ShadowNetworkInfo.class,
                ShadowOverlayItem.class,
                ShadowPaint.class,
                ShadowPath.class,
                ShadowPendingIntent.class,
                ShadowPoint.class,
                ShadowPointF.class,
                ShadowPowerManager.class,
                ShadowPreference.class,
                ShadowPreferenceManager.class,
                ShadowProgressBar.class,
                ShadowRect.class,
                ShadowRemoteViews.class,
                ShadowResourceCursorAdapter.class,
                ShadowResources.class,
                ShadowResources.ShadowTheme.class,
                ShadowSeekBar.class,
                ShadowService.class,
                ShadowSettings.class,
                ShadowSettings.ShadowSecure.class,
                ShadowSettings.ShadowSystem.class,
                ShadowSimpleCursorAdapter.class,
                ShadowSpannableStringBuilder.class,
                ShadowSQLiteDatabase.class,
                ShadowSQLiteCursor.class,
                ShadowSQLiteOpenHelper.class,
                ShadowSQLiteQueryBuilder.class,
                ShadowSurfaceView.class,
                ShadowTextUtils.class,
                ShadowTextView.class,
                ShadowToast.class,
                ShadowTypedArray.class,
                ShadowTypedValue.class,
                ShadowURLSpan.class,
                ShadowView.class,
                ShadowViewGroup.class,
                ShadowViewStub.class,
                ShadowWebSettings.class,
                ShadowWebView.class,
                ShadowWifiManager.class,
                ShadowWindow.class,
                ShadowZoomButtonsController.class
        );
    }

    public static void resetStaticState() {
        ShadowWrangler.getInstance().silence();
        Robolectric.application = new Application();
        ShadowBitmapFactory.reset();
    }

    public static <T> T directlyOn(T shadowedObject) {
        return RobolectricInternals.directlyOn(shadowedObject);
    }

    public static ShadowDrawable shadowOf(Drawable instance) {
        return (ShadowDrawable) shadowOf_(instance);
    }

    public static ShadowToast shadowOf(Toast instance) {
        return (ShadowToast) shadowOf_(instance);
    }

    public static ShadowNetworkInfo shadowOf(NetworkInfo instance) {
        return (ShadowNetworkInfo) shadowOf_(instance);
    }

    public static ShadowConnectivityManager shadowOf(ConnectivityManager instance) {
        return (ShadowConnectivityManager) shadowOf_(instance);
    }

    public static ShadowWifiManager shadowOf(WifiManager instance){
    	return (ShadowWifiManager) shadowOf_(instance);
    }
    
    public static ShadowBitmapDrawable shadowOf(BitmapDrawable instance) {
        return (ShadowBitmapDrawable) shadowOf_(instance);
    }

    public static ShadowZoomButtonsController shadowOf(ZoomButtonsController instance) {
        return (ShadowZoomButtonsController) shadowOf_(instance);
    }

    public static ShadowListView shadowOf(ListView instance) {
        return (ShadowListView) shadowOf_(instance);
    }

    public static ShadowExpandableListView shadowOf(ExpandableListView instance) {
        return (ShadowExpandableListView) shadowOf_(instance);
    }

    public static ShadowActivity shadowOf(Activity instance) {
        return (ShadowActivity) shadowOf_(instance);
    }

    public static ShadowContextWrapper shadowOf(ContextWrapper instance) {
        return (ShadowContextWrapper) shadowOf_(instance);
    }

    public static ShadowApplication shadowOf(Application instance) {
        return (ShadowApplication) shadowOf_(instance);
    }
    
    public static ShadowContext shadowOf(Context instance) {
        return (ShadowContext) shadowOf_(instance);
    }

    public static ShadowPaint shadowOf(Paint instance) {
        return (ShadowPaint) shadowOf_(instance);
    }

    public static ShadowPath shadowOf(Path instance) {
        return (ShadowPath) shadowOf_(instance);
    }

    public static ShadowPreference shadowOf(Preference instance) {
        return (ShadowPreference) shadowOf_(instance);
    }
    
    public static ShadowProgressBar shadowOf(ProgressBar instance) {
        return (ShadowProgressBar) shadowOf_(instance);
    }
    
    public static ShadowListActivity shadowOf(ListActivity instance) {
        return (ShadowListActivity) shadowOf_(instance);
    }

    public static ShadowHandler shadowOf(Handler instance) {
        return (ShadowHandler) shadowOf_(instance);
    }

    public static ShadowColorMatrix shadowOf(ColorMatrix instance) {
        return (ShadowColorMatrix) shadowOf_(instance);
    }

    public static ShadowIntent shadowOf(Intent instance) {
        return (ShadowIntent) shadowOf_(instance);
    }

    public static ShadowView shadowOf(View instance) {
        return (ShadowView) shadowOf_(instance);
    }

    public static ShadowViewGroup shadowOf(ViewGroup instance) {
        return (ShadowViewGroup) shadowOf_(instance);
    }

    public static ShadowWebSettings shadowOf(WebSettings instance) {
        return (ShadowWebSettings) shadowOf_(instance);
    }

    public static ShadowWebView shadowOf(WebView instance) {
        return (ShadowWebView) shadowOf_(instance);
    }

    public static ShadowAdapterView shadowOf(AdapterView instance) {
        return (ShadowAdapterView) shadowOf_(instance);
    }

    public static ShadowTextView shadowOf(TextView instance) {
        return (ShadowTextView) shadowOf_(instance);
    }

    public static ShadowImageView shadowOf(ImageView instance) {
        return (ShadowImageView) shadowOf_(instance);
    }

    public static ShadowRemoteViews shadowOf(RemoteViews instance) {
        return (ShadowRemoteViews) shadowOf_(instance);
    }

    public static ShadowDialog shadowOf(Dialog instance) {
        return (ShadowDialog) shadowOf_(instance);
    }
    
    public static ShadowDialogPreference shadowOf(DialogPreference instance) {
        return (ShadowDialogPreference) shadowOf_(instance);
    }

    public static ShadowDefaultRequestDirector shadowOf(DefaultRequestDirector instance) {
        return (ShadowDefaultRequestDirector) shadowOf_(instance);
    }

    public static ShadowAlertDialog shadowOf(AlertDialog instance) {
        return (ShadowAlertDialog) shadowOf_(instance);
    }

    public static ShadowLooper shadowOf(Looper instance) {
        return (ShadowLooper) shadowOf_(instance);
    }

    public static ShadowCanvas shadowOf(Canvas instance) {
        return (ShadowCanvas) shadowOf_(instance);
    }

    public static ShadowLocationManager shadowOf(LocationManager instance) {
        return (ShadowLocationManager) shadowOf_(instance);
    }

    public static ShadowAppWidgetManager shadowOf(AppWidgetManager instance) {
        return (ShadowAppWidgetManager) shadowOf_(instance);
    }

    public static ShadowResources shadowOf(Resources instance) {
        return (ShadowResources) shadowOf_(instance);
    }

    public static ShadowLayoutInflater shadowOf(LayoutInflater instance) {
        return (ShadowLayoutInflater) shadowOf_(instance);
    }

    public static ShadowMenuInflater shadowOf(MenuInflater instance) {
        return (ShadowMenuInflater) shadowOf_(instance);
    }

    public static ShadowDisplay shadowOf(Display instance) {
        return (ShadowDisplay) shadowOf_(instance);
    }

    public static ShadowAudioManager shadowOf(AudioManager instance) {
        return (ShadowAudioManager) shadowOf_(instance);
    }

    public static ShadowGeocoder shadowOf(Geocoder instance) {
        return (ShadowGeocoder) shadowOf_(instance);
    }

    public static ShadowSQLiteDatabase shadowOf(SQLiteDatabase other) {
        return (ShadowSQLiteDatabase) Robolectric.shadowOf_(other);
    }

    public static ShadowSQLiteCursor shadowOf(SQLiteCursor other) {
        return (ShadowSQLiteCursor) Robolectric.shadowOf_(other);
    }

    public static ShadowSQLiteOpenHelper shadowOf(SQLiteOpenHelper other) {
        return (ShadowSQLiteOpenHelper) Robolectric.shadowOf_(other);
    }

    public static ShadowSQLiteQueryBuilder shadowOf(SQLiteQueryBuilder other) {
        return (ShadowSQLiteQueryBuilder) Robolectric.shadowOf_(other);
    }

    public static ShadowContentValues shadowOf(ContentValues other) {
        return (ShadowContentValues) Robolectric.shadowOf_(other);
    }

    public static ShadowCamera shadowOf(Camera instance) {
        return (ShadowCamera) shadowOf_(instance);
    }

    public static ShadowCameraParameters shadowOf(Camera.Parameters instance) {
        return (ShadowCameraParameters) shadowOf_(instance);
    }

    public static ShadowCameraSize shadowOf(Camera.Size instance) {
        return (ShadowCameraSize) shadowOf_(instance);
    }

    public static ShadowMediaPlayer shadowOf(MediaPlayer instance) {
        return (ShadowMediaPlayer) shadowOf_(instance);
    }

    public static ShadowMediaRecorder shadowOf(MediaRecorder instance) {
        return (ShadowMediaRecorder) shadowOf_(instance);
    }

    public static ShadowAssetManager shadowOf(AssetManager instance) {
        return (ShadowAssetManager) Robolectric.shadowOf_(instance);
    }

    public static ShadowAlarmManager shadowOf(AlarmManager instance) {
        return (ShadowAlarmManager) Robolectric.shadowOf_(instance);
    }

    public static ShadowConfiguration shadowOf(Configuration instance) {
        return (ShadowConfiguration) Robolectric.shadowOf_(instance);
    }

    public static ShadowCountDownTimer shadowOf(CountDownTimer instance) {
        return (ShadowCountDownTimer) Robolectric.shadowOf_(instance);
    }    
    
    public static ShadowBitmap shadowOf(Bitmap other) {
        return (ShadowBitmap) Robolectric.shadowOf_(other);
    }

    public static ShadowBluetoothAdapter shadowOf(BluetoothAdapter other) {
        return (ShadowBluetoothAdapter) Robolectric.shadowOf_(other);
    }

    public static ShadowBluetoothDevice shadowOf(BluetoothDevice other) {
        return (ShadowBluetoothDevice) Robolectric.shadowOf_(other);
    }

    public static ShadowMatrix shadowOf(Matrix other) {
        return (ShadowMatrix) Robolectric.shadowOf_(other);
    }

    public static ShadowMotionEvent shadowOf(MotionEvent other) {
        return (ShadowMotionEvent) Robolectric.shadowOf_(other);
    }

    public static ShadowNotificationManager shadowOf(NotificationManager other) {
        return (ShadowNotificationManager) Robolectric.shadowOf_(other);
    }

    public static ShadowNotification shadowOf(Notification other) {
        return (ShadowNotification) Robolectric.shadowOf_(other);
    }

    public static ShadowAbsSeekBar shadowOf(AbsSeekBar instance) {
        return (ShadowAbsSeekBar) shadowOf_(instance);
    }
    
    public static ShadowSeekBar shadowOf(SeekBar instance) {
        return (ShadowSeekBar) shadowOf_(instance);
    }
    
    public static ShadowAnimationUtils shadowOf(AnimationUtils instance) {
    	return (ShadowAnimationUtils) shadowOf_(instance);
    }
    
    public static ShadowGridView shadowOf(GridView instance) {
    	return (ShadowGridView) shadowOf_(instance);
    }
    
<<<<<<< HEAD
    public static ShadowDateFormat shadowOf(DateFormat instance) {
		return (ShadowDateFormat) shadowOf_(instance);
	}
=======
    public static ShadowCursorAdapter shadowOf(CursorAdapter instance) {
    	return (ShadowCursorAdapter) shadowOf_(instance);
    }
    
    public static ShadowResourceCursorAdapter shadowOf(ResourceCursorAdapter instance) {
    	return (ShadowResourceCursorAdapter) shadowOf_(instance);
    }
    
    public static ShadowSimpleCursorAdapter shadowOf(SimpleCursorAdapter instance) {
    	return (ShadowSimpleCursorAdapter) shadowOf_(instance);
    }
>>>>>>> 8139f5a9
    
    @SuppressWarnings({"unchecked"})
    public static <P, R> P shadowOf_(R instance) {
        return (P) ShadowWrangler.getInstance().shadowOf(instance);
    }

    /**
     * Runs any background tasks previously queued by {@link android.os.AsyncTask#execute(Object[])}.
     * <p/>
     * <p/>
     * Note: calling this method does not pause or un-pause the scheduler.
     */
    public static void runBackgroundTasks() {
        getBackgroundScheduler().advanceBy(0);
    }

    /**
     * Runs any immediately runnable tasks previously queued on the UI thread,
     * e.g. by {@link Activity#runOnUiThread(Runnable)} or {@link android.os.AsyncTask#onPostExecute(Object)}.
     * <p/>
     * <p/>
     * Note: calling this method does not pause or un-pause the scheduler.
     */
    public static void runUiThreadTasks() {
        getUiThreadScheduler().advanceBy(0);
    }

    /**
     * Sets up an HTTP response to be returned by calls to Apache's {@code HttpClient} implementers.
     *
     * @param statusCode   the status code of the response
     * @param responseBody the body of the response
     */
    public static void addPendingHttpResponse(int statusCode, String responseBody) {
        getFakeHttpLayer().addPendingHttpResponse(statusCode, responseBody);
    }

    /**
     * Sets up an HTTP response to be returned by calls to Apache's {@code HttpClient} implementers.
     *
     * @param statusCode   the status code of the response
     * @param responseBody the body of the response
     * @param contentType the contentType of the response
     */
    public static void addPendingHttpResponseWithContentType(int statusCode, String responseBody, Header contentType) {
        getFakeHttpLayer().addPendingHttpResponseWithContentType(statusCode, responseBody, contentType);
    }

    /**
     * Sets up an HTTP response to be returned by calls to Apache's {@code HttpClient} implementers.
     *
     * @param httpResponse the response
     */
    public static void addPendingHttpResponse(HttpResponse httpResponse) {
        getFakeHttpLayer().addPendingHttpResponse(httpResponse);
    }

    /**
     * Accessor to obtain HTTP requests made during the current test in the order in which they were made.
     *
     * @param index index of the request to retrieve.
     * @return the requested request.
     */
    public static HttpRequest getSentHttpRequest(int index) {
        return ShadowDefaultRequestDirector.getSentHttpRequest(index);
    }

    /**
     * Accessor to obtain metadata for an HTTP request made during the current test in the order in which they were made.
     *
     * @param index index of the request to retrieve.
     * @return the requested request metadata.
     */
    public static HttpRequestInfo getSentHttpRequestInfo(int index) {
        return ShadowDefaultRequestDirector.getSentHttpRequestInfo(index);
    }

    /**
     * Adds an HTTP response rule. The response will be returned when the rule is matched.
     *
     * @param method   method to match.
     * @param uri      uri to match.
     * @param response response to return when a match is found.
     */
    public static void addHttpResponseRule(String method, String uri, HttpResponse response) {
        getFakeHttpLayer().addHttpResponseRule(method, uri, response);
    }

    /**
     * Adds an HTTP response rule with a default method of GET. The response will be returned when the rule is matched.
     *
     * @param uri      uri to match.
     * @param response response to return when a match is found.
     */
    public static void addHttpResponseRule(String uri, HttpResponse response) {
        getFakeHttpLayer().addHttpResponseRule(uri, response);
    }

    /**
     * Adds an HTTP response rule. The response will be returned when the rule is matched.
     *
     * @param uri      uri to match.
     * @param response response to return when a match is found.
     */
    public static void addHttpResponseRule(String uri, String response) {
        getFakeHttpLayer().addHttpResponseRule(uri, response);
    }

    /**
     * Adds an HTTP response rule. The response will be returned when the rule is matched.
     *
     * @param requestMatcher custom {@code RequestMatcher}.
     * @param response       response to return when a match is found.
     */
    public static void addHttpResponseRule(RequestMatcher requestMatcher, HttpResponse response) {
        getFakeHttpLayer().addHttpResponseRule(requestMatcher, response);
    }

    public static FakeHttpLayer getFakeHttpLayer() {
        return getShadowApplication().getFakeHttpLayer();
    }

    public static void setDefaultHttpResponse(int statusCode, String responseBody) {
        getFakeHttpLayer().setDefaultHttpResponse(statusCode, responseBody);
    }

    public static void setDefaultHttpResponse(HttpResponse defaultHttpResponse) {
        getFakeHttpLayer().setDefaultHttpResponse(defaultHttpResponse);
    }

    public static void clearHttpResponseRules() {
        getFakeHttpLayer().clearHttpResponseRules();
    }

    public static void pauseLooper(Looper looper) {
        ShadowLooper.pauseLooper(looper);
    }

    public static void unPauseLooper(Looper looper) {
        ShadowLooper.unPauseLooper(looper);
    }

    public static void pauseMainLooper() {
        ShadowLooper.pauseMainLooper();
    }

    public static void unPauseMainLooper() {
        ShadowLooper.unPauseMainLooper();
    }

    public static Scheduler getUiThreadScheduler() {
        return shadowOf(Looper.getMainLooper()).getScheduler();
    }

    public static Scheduler getBackgroundScheduler() {
        return getShadowApplication().getBackgroundScheduler();
    }

    public static ShadowApplication getShadowApplication() {
        return shadowOf(Robolectric.application);
    }

    /**
     * Calls {@code performClick()} on a {@code View} after ensuring that it and its ancestors are visible and that it
     * is enabled.
     *
     * @param view the view to click on
     * @return true if {@code View.OnClickListener}s were found and fired, false otherwise.
     * @throws RuntimeException if the preconditions are not met.
     */
    public static boolean clickOn(View view) {
        return shadowOf(view).checkedPerformClick();
    }

    public static String visualize(View view) {
        Canvas canvas = new Canvas();
        view.draw(canvas);
        return shadowOf(canvas).getDescription();
    }

    public static String visualize(Canvas canvas) {
        return shadowOf(canvas).getDescription();
    }

    public static String visualize(Bitmap bitmap) {
        return shadowOf(bitmap).getDescription();
    }
}<|MERGE_RESOLUTION|>--- conflicted
+++ resolved
@@ -140,11 +140,8 @@
                 ShadowContextThemeWrapper.class,
                 ShadowCookieManager.class,
                 ShadowCountDownTimer.class,
-<<<<<<< HEAD
+                ShadowCursorAdapter.class,
                 ShadowDateFormat.class,
-=======
-                ShadowCursorAdapter.class,
->>>>>>> 8139f5a9
                 ShadowDefaultRequestDirector.class,
                 ShadowDisplay.class,
                 ShadowDrawable.class,
@@ -506,11 +503,10 @@
     	return (ShadowGridView) shadowOf_(instance);
     }
     
-<<<<<<< HEAD
     public static ShadowDateFormat shadowOf(DateFormat instance) {
 		return (ShadowDateFormat) shadowOf_(instance);
 	}
-=======
+
     public static ShadowCursorAdapter shadowOf(CursorAdapter instance) {
     	return (ShadowCursorAdapter) shadowOf_(instance);
     }
@@ -522,7 +518,6 @@
     public static ShadowSimpleCursorAdapter shadowOf(SimpleCursorAdapter instance) {
     	return (ShadowSimpleCursorAdapter) shadowOf_(instance);
     }
->>>>>>> 8139f5a9
     
     @SuppressWarnings({"unchecked"})
     public static <P, R> P shadowOf_(R instance) {
