--- conflicted
+++ resolved
@@ -254,13 +254,10 @@
                 ShadowShapeDrawable.class,
                 ShadowSmsManager.class,
                 ShadowSpannableStringBuilder.class,
-<<<<<<< HEAD
+                ShadowSparseArray.class,
                 ShadowSyncResult.class,
                 ShadowSyncResult.ShadowSyncStats.class,
                 ShadowSQLiteProgram.class,
-=======
-                ShadowSparseArray.class,
->>>>>>> ab6d7718
                 ShadowSQLiteDatabase.class,
                 ShadowSQLiteCursor.class,
                 ShadowSQLiteOpenHelper.class,
