package com.xtremelabs.robolectric.shadows;

import android.app.Activity;
import android.app.Dialog;
import android.content.Context;
import android.content.DialogInterface;
import android.os.Bundle;
import android.view.LayoutInflater;
import android.view.View;
import android.view.ViewGroup;
import android.view.Window;
import com.xtremelabs.robolectric.Robolectric;
import com.xtremelabs.robolectric.internal.Implementation;
import com.xtremelabs.robolectric.internal.Implements;
import com.xtremelabs.robolectric.internal.RealObject;
import com.xtremelabs.robolectric.tester.android.view.TestWindow;
import java.lang.reflect.Method;
import java.util.ArrayList;
import java.util.List;

import static com.xtremelabs.robolectric.Robolectric.shadowOf;

@SuppressWarnings({"UnusedDeclaration"})
@Implements(Dialog.class)
public class ShadowDialog {

    @RealObject private Dialog realDialog;

    private boolean isShowing;
    Context context;
    private int layoutId;
    private int themeId;
    private View inflatedView;
    private boolean hasBeenDismissed;
    private DialogInterface.OnDismissListener onDismissListener;
    protected CharSequence title;
    private DialogInterface.OnCancelListener onCancelListener;
    private Window window;
    private Activity ownerActivity;
    private boolean isCancelable = true;
    private boolean hasShownBefore;
    private static final ArrayList<Dialog> shownDialogs = new ArrayList<Dialog>();
    private boolean isCancelableOnTouchOutside;

    public static void reset() {
        setLatestDialog(null);
        shownDialogs.clear();
    }

    public static Dialog getLatestDialog() {
        ShadowDialog dialog = Robolectric.getShadowApplication().getLatestDialog();
        return dialog == null ? null : dialog.realDialog;
    }

    public static void setLatestDialog(ShadowDialog latestDialog) {
        Robolectric.getShadowApplication().setLatestDialog(latestDialog);
    }

    public void __constructor__(Context context) {
        __constructor__(context, -1);
    }

    public void __constructor__(Context context, int themeId) {
        this.context = context;
        this.themeId = themeId;
    }

    @Implementation
    public void setContentView(int layoutResID) {
        layoutId = layoutResID;
    }

    @Implementation
<<<<<<< HEAD
    public void setContentView(View view) {
        inflatedView = view;
=======
    public void setContentView(View contentView) {
        inflatedView = contentView;
>>>>>>> 809d8cbb
    }

    @Implementation
    public void setTitle(int stringResourceId) {
        this.title = context.getResources().getText(stringResourceId);
    }

    @Implementation(i18nSafe = false)
    public void setTitle(CharSequence title) {
        this.title = title;
    }

    @Implementation
    public void setOwnerActivity(Activity activity) {
        this.ownerActivity = activity;
    }

    @Implementation
    public Activity getOwnerActivity() {
        return this.ownerActivity;
    }

    @Implementation
    public Context getContext() {
        return context;
    }

    @Implementation
    public void onBackPressed() {
        cancel();
    }

    @Implementation
    public void show() {
        setLatestDialog(this);
        shownDialogs.add(realDialog);
        isShowing = true;
        try {
            if (!hasShownBefore) {
                Method onCreateMethod = Dialog.class.getDeclaredMethod("onCreate", Bundle.class);
                onCreateMethod.setAccessible(true);
                onCreateMethod.invoke(realDialog, (Bundle) null);
            }

            Method onStartMethod = Dialog.class.getDeclaredMethod("onStart");
            onStartMethod.setAccessible(true);
            onStartMethod.invoke(realDialog);
        } catch (Exception e) {
            throw new RuntimeException(e);
        }
        hasShownBefore = true;
    }

    @Implementation
    public void hide() {
        isShowing = false;
    }

    @Implementation
    public boolean isShowing() {
        return isShowing;
    }

    @Implementation
    public void dismiss() {
        isShowing = false;
        hasBeenDismissed = true;

        if (onDismissListener != null) {
            onDismissListener.onDismiss(realDialog);
        }
    }

    @Implementation
    public View findViewById(int viewId) {
<<<<<<< HEAD
        if (inflatedView != null) {
            return inflatedView.findViewById(viewId);
        }
        if (layoutId > 0 && context != null) {
            inflatedView = ShadowLayoutInflater.from(context).inflate(layoutId, null);
            return inflatedView.findViewById(viewId);
=======
        if (context != null) {
            if (inflatedView == null && layoutId > 0) {
                inflatedView = ShadowLayoutInflater.from(context).inflate(layoutId, null);
            }
            if (inflatedView != null) return inflatedView.findViewById(viewId);
>>>>>>> 809d8cbb
        }
        return null;
    }

    public void clickOn(int viewId) {
        findViewById(viewId).performClick();
    }

    @Implementation
    public void setOnDismissListener(DialogInterface.OnDismissListener onDismissListener) {
        this.onDismissListener = onDismissListener;
    }

    @Implementation
    public void setCancelable(boolean flag) {
        isCancelable = flag;
    }

    @Implementation
    public void setCanceledOnTouchOutside(boolean flag) {
        isCancelableOnTouchOutside = flag;
    }

    public boolean isCancelable() {
        return isCancelable;
    }

    public boolean isCancelableOnTouchOutside() {
        return isCancelableOnTouchOutside;
    }

    @Implementation
    public void cancel() {
        if (onCancelListener != null) {
            onCancelListener.onCancel(realDialog);
        }
        realDialog.dismiss();
    }

    @Implementation
    public void setOnCancelListener(DialogInterface.OnCancelListener listener) {
        this.onCancelListener = listener;
    }

    public DialogInterface.OnCancelListener getOnCancelListener() {
        return onCancelListener;
    }

    @Implementation
    public Window getWindow() {
        if (window == null) {
            window = new TestWindow(realDialog.getContext());
        }
        return window;
    }


    @Implementation
    public LayoutInflater getLayoutInflater() {
        return LayoutInflater.from(realDialog.getContext());
    }

    public int getLayoutId() {
        return layoutId;
    }

    public int getThemeId() {
        return themeId;
    }

    public boolean hasBeenDismissed() {
        return hasBeenDismissed;
    }

    public CharSequence getTitle() {
        return title;
    }

    public void clickOnText(int textId) {
        if (inflatedView == null) {
            inflatedView = ShadowLayoutInflater.from(context).inflate(layoutId, null);
        }
        String text = getContext().getResources().getString(textId);
        if (!clickOnText(inflatedView, text)) {
            throw new IllegalArgumentException("Text not found: " + text);
        }
    }

    public void clickOnText(String text) {
        if (!clickOnText(inflatedView, text)) {
            throw new IllegalArgumentException("Text not found: " + text);
        }
    }

    private boolean clickOnText(View view, String text) {
        if (text.equals(shadowOf(view).innerText())) {
            view.performClick();
            return true;
        }
        if (view instanceof ViewGroup) {
            ViewGroup viewGroup = (ViewGroup) view;
            for (int i = 0; i < viewGroup.getChildCount(); i++) {
                View child = viewGroup.getChildAt(i);
                if (clickOnText(child, text)) {
                    return true;
                }
            }
        }
        return false;
    }

    public static List<Dialog> getShownDialogs() {
        return shownDialogs;
    }
}<|MERGE_RESOLUTION|>--- conflicted
+++ resolved
@@ -71,13 +71,8 @@
     }
 
     @Implementation
-<<<<<<< HEAD
     public void setContentView(View view) {
         inflatedView = view;
-=======
-    public void setContentView(View contentView) {
-        inflatedView = contentView;
->>>>>>> 809d8cbb
     }
 
     @Implementation
@@ -153,20 +148,11 @@
 
     @Implementation
     public View findViewById(int viewId) {
-<<<<<<< HEAD
-        if (inflatedView != null) {
-            return inflatedView.findViewById(viewId);
-        }
-        if (layoutId > 0 && context != null) {
-            inflatedView = ShadowLayoutInflater.from(context).inflate(layoutId, null);
-            return inflatedView.findViewById(viewId);
-=======
         if (context != null) {
             if (inflatedView == null && layoutId > 0) {
                 inflatedView = ShadowLayoutInflater.from(context).inflate(layoutId, null);
             }
             if (inflatedView != null) return inflatedView.findViewById(viewId);
->>>>>>> 809d8cbb
         }
         return null;
     }
@@ -222,7 +208,6 @@
         }
         return window;
     }
-
 
     @Implementation
     public LayoutInflater getLayoutInflater() {
