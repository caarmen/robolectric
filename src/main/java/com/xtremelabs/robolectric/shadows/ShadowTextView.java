--- conflicted
+++ resolved
@@ -27,14 +27,11 @@
     private int autoLinkMask;
     private CharSequence hintText;
     private int compoundDrawablePadding;
-<<<<<<< HEAD
-    private TextView.OnEditorActionListener onEditorActionListener;
-    private int imeOptions = EditorInfo.IME_NULL;
-=======
     private MovementMethod movementMethod;
     private boolean linksClickable;
     private int gravity;
->>>>>>> c3a77ee8
+    private TextView.OnEditorActionListener onEditorActionListener;
+    private int imeOptions = EditorInfo.IME_NULL;
 
     @Override public void applyAttributes() {
         super.applyAttributes();
@@ -173,7 +170,17 @@
     }
     
     @Implementation
-<<<<<<< HEAD
+    public int getGravity() {
+    	return gravity;
+    }
+    
+    @Implementation
+    public void setGravity(int gravity) {
+    	this.gravity = gravity;
+    }
+    
+    
+    @Implementation
     public int getImeOptions() {
     	return imeOptions;
     }
@@ -182,18 +189,7 @@
     public void setImeOptions(int imeOptions) {
     	this.imeOptions = imeOptions;
     }
-=======
-    public int getGravity() {
-    	return gravity;
-    }
-    
-    @Implementation
-    public void setGravity(int gravity) {
-    	this.gravity = gravity;
-    }
-    
->>>>>>> c3a77ee8
-
+    
     /**
      * Returns the text string of this {@code TextView}.
      * <p/>
