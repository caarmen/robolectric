package com.xtremelabs.robolectric.shadows;

import android.content.Context;
import android.graphics.Typeface;
import android.graphics.drawable.Drawable;
import android.text.InputFilter;
import android.text.Layout;
import android.text.SpannableStringBuilder;
import android.text.TextPaint;
import android.text.TextWatcher;
import android.text.method.MovementMethod;
import android.text.method.TransformationMethod;
import android.text.style.URLSpan;
import android.text.util.Linkify;
import android.view.KeyEvent;
import android.view.MotionEvent;
import android.view.inputmethod.EditorInfo;
import android.widget.TextView;
import com.xtremelabs.robolectric.internal.Implementation;
import com.xtremelabs.robolectric.internal.Implements;

import java.util.ArrayList;
import java.util.List;

import static android.view.View.VISIBLE;
import static com.xtremelabs.robolectric.Robolectric.shadowOf;
import static com.xtremelabs.robolectric.Robolectric.shadowOf_;

@SuppressWarnings({"UnusedDeclaration"})
@Implements(TextView.class)
public class ShadowTextView extends ShadowView {
    private CharSequence text = "";
    private CompoundDrawables compoundDrawablesImpl = new CompoundDrawables(0, 0, 0, 0);
    private Integer textColorHexValue;
    private Integer hintColorHexValue;
    private float textSize = 14.0f;
    private boolean autoLinkPhoneNumbers;
    private int autoLinkMask;
    private CharSequence hintText;
    private CharSequence errorText;
    private int compoundDrawablePadding;
    private MovementMethod movementMethod;
    private boolean linksClickable;
    private int gravity;
    private TextView.OnEditorActionListener onEditorActionListener;
    private int imeOptions = EditorInfo.IME_NULL;
    private int textAppearanceId;
    private TransformationMethod transformationMethod;
    private int inputType;
    protected int selectionStart = -1;
    protected int selectionEnd = -1;
    private Typeface typeface;
    private InputFilter[] inputFilters;

    private List<TextWatcher> watchers = new ArrayList<TextWatcher>();
    private List<Integer> previousKeyCodes = new ArrayList<Integer>();
    private List<KeyEvent> previousKeyEvents = new ArrayList<KeyEvent>();
    private Layout layout;

    @Override
    public void applyAttributes() {
        super.applyAttributes();
        applyTextAttribute();
        applyTextColorAttribute();
        applyHintAttribute();
        applyHintColorAttribute();
        applyCompoundDrawablesWithIntrinsicBoundsAttributes();
    }

    @Implementation(i18nSafe = false)
    public void setText(CharSequence text) {
        if (text == null) {
            text = "";
        }

        sendBeforeTextChanged(text);

        CharSequence oldValue = this.text;
        this.text = text;

        sendOnTextChanged(oldValue);
        sendAfterTextChanged();
    }

    @Implementation
    public final void append(CharSequence text) {
        boolean isSelectStartAtEnd = selectionStart == this.text.length();
        boolean isSelectEndAtEnd = selectionEnd == this.text.length();
        CharSequence oldValue = this.text;
        StringBuffer sb = new StringBuffer(this.text);
        sb.append(text);

        sendBeforeTextChanged(sb.toString());
        this.text = sb.toString();

        if (isSelectStartAtEnd) {
            selectionStart = this.text.length();
        }
        if (isSelectEndAtEnd) {
            selectionEnd = this.text.length();
        }

        sendOnTextChanged(oldValue);
        sendAfterTextChanged();
    }

    @Implementation
    public void setText(int textResourceId) {
        sendBeforeTextChanged(text);

        CharSequence oldValue = this.text;
        this.text = getResources().getText(textResourceId);

        sendOnTextChanged(oldValue);
        sendAfterTextChanged();
    }

    private void sendAfterTextChanged() {
        for (TextWatcher watcher : watchers) {
            watcher.afterTextChanged(new SpannableStringBuilder(getText()));
        }
    }

    private void sendOnTextChanged(CharSequence oldValue) {
        for (TextWatcher watcher : watchers) {
            watcher.onTextChanged(text, 0, oldValue.length(), text.length());
        }
    }

    private void sendBeforeTextChanged(CharSequence newValue) {
        for (TextWatcher watcher : watchers) {
            watcher.beforeTextChanged(this.text, 0, this.text.length(), newValue.length());
        }
    }

    @Implementation
    public CharSequence getText() {
        return text;
    }

    @Implementation
    public Typeface getTypeface() {
        return typeface;
    }

    @Implementation
    public void setTypeface(Typeface typeface) {
        this.typeface = typeface;
    }

    @Implementation
    public int length() {
        return text.length();
    }

    @Implementation
    public void setTextColor(int color) {
        textColorHexValue = color;
    }

    @Implementation
    public void setTextSize(float size) {
        textSize = size;
    }

    @Implementation
    public void setTextAppearance(Context context, int resid) {
        textAppearanceId = resid;
    }

    @Implementation
    public void setInputType(int type) {
        this.inputType = type;
    }

    @Implementation
    public int getInputType() {
        return this.inputType;
    }

    @Implementation
    public final void setHint(int resId) {
        this.hintText = getResources().getText(resId);
    }

    @Implementation(i18nSafe = false)
    public final void setHint(CharSequence hintText) {
        this.hintText = hintText;
    }

    @Implementation
    public CharSequence getHint() {
        return hintText;
    }

    @Implementation
    public final void setHintTextColor(int color) {
        hintColorHexValue = color;
    }

    @Implementation
    public final boolean getLinksClickable() {
        return linksClickable;
    }

    @Implementation
    public final void setLinksClickable(boolean whether) {
        linksClickable = whether;
    }

    @Implementation
    public final MovementMethod getMovementMethod() {
        return movementMethod;
    }

    @Implementation
    public final void setMovementMethod(MovementMethod movement) {
        movementMethod = movement;
    }

    @Implementation
    public URLSpan[] getUrls() {
        String[] words = text.toString().split("\\s+");
        List<URLSpan> urlSpans = new ArrayList<URLSpan>();
        for (String word : words) {
            if (word.startsWith("http://")) {
                urlSpans.add(new URLSpan(word));
            }
        }
        return urlSpans.toArray(new URLSpan[urlSpans.size()]);
    }

    @Implementation
    public final void setAutoLinkMask(int mask) {
        autoLinkMask = mask;

        autoLinkPhoneNumbers = (mask & Linkify.PHONE_NUMBERS) != 0;
    }

    @Implementation
    public void setCompoundDrawablesWithIntrinsicBounds(int left, int top, int right, int bottom) {
        compoundDrawablesImpl = new CompoundDrawables(left, top, right, bottom);
    }

    @Implementation
    public void setCompoundDrawablesWithIntrinsicBounds(Drawable left, Drawable top,
                                                        Drawable right, Drawable bottom) {
        compoundDrawablesImpl = new CompoundDrawables(left, top, right, bottom);
    }

    @Implementation
    public void setCompoundDrawables(Drawable left, Drawable top, Drawable right, Drawable bottom) {
        compoundDrawablesImpl = new CompoundDrawables(left, top, right, bottom);
    }

    @Implementation
    public Drawable[] getCompoundDrawables() {
        if (compoundDrawablesImpl == null) {
            return new Drawable[]{null, null, null, null};
        }
        return new Drawable[]{
                compoundDrawablesImpl.leftDrawable,
                compoundDrawablesImpl.topDrawable,
                compoundDrawablesImpl.rightDrawable,
                compoundDrawablesImpl.bottomDrawable
        };
    }

    @Implementation
    public void setCompoundDrawablePadding(int compoundDrawablePadding) {
        this.compoundDrawablePadding = compoundDrawablePadding;
    }

    @Implementation
    public int getCompoundDrawablePadding() {
        return compoundDrawablePadding;
    }

    @Implementation
    public boolean onKeyDown(int keyCode, KeyEvent event) {
        previousKeyCodes.add(keyCode);
        previousKeyEvents.add(event);
        if (onKeyListener != null) {
            return onKeyListener.onKey(realView, keyCode, event);
        } else {
            return false;
        }
    }

    @Implementation
    public boolean onKeyUp(int keyCode, KeyEvent event) {
        previousKeyCodes.add(keyCode);
        previousKeyEvents.add(event);
        if (onKeyListener != null) {
            return onKeyListener.onKey(realView, keyCode, event);
        } else {
            return false;
        }
    }

    public int getPreviousKeyCode(int index) {
        return previousKeyCodes.get(index);
    }

    public KeyEvent getPreviousKeyEvent(int index) {
        return previousKeyEvents.get(index);
    }

    @Implementation
    public int getGravity() {
        return gravity;
    }

    @Implementation
    public void setGravity(int gravity) {
        this.gravity = gravity;
    }


    @Implementation
    public int getImeOptions() {
        return imeOptions;
    }

    @Implementation
    public void setImeOptions(int imeOptions) {
        this.imeOptions = imeOptions;
    }

    /**
     * Returns the text string of this {@code TextView}.
     * <p/>
     * Robolectric extension.
     */
    @Override
    public String innerText() {
        return (text == null || getVisibility() != VISIBLE) ? "" : text.toString();
    }
    
    @Implementation
    public void setError(CharSequence error) {
      errorText = error;
    }
    
    @Implementation
    public CharSequence getError() {
      return errorText;
    }

    @Override
    @Implementation
    public boolean equals(Object o) {
        return super.equals(shadowOf_(o));
    }

    @Override
    @Implementation
    public int hashCode() {
        return super.hashCode();
    }

    public CompoundDrawables getCompoundDrawablesImpl() {
        return compoundDrawablesImpl;
    }

    void setCompoundDrawablesImpl(CompoundDrawables compoundDrawablesImpl) {
        this.compoundDrawablesImpl = compoundDrawablesImpl;
    }

    public Integer getTextColorHexValue() {
        return textColorHexValue;
    }

    public int getTextAppearanceId() {
        return textAppearanceId;
    }

    public Integer getHintColorHexValue() {
        return hintColorHexValue;
    }

    @Implementation
    public float getTextSize() {
        return textSize;
    }

    public boolean isAutoLinkPhoneNumbers() {
        return autoLinkPhoneNumbers;
    }

    private void applyTextAttribute() {
        String text = attributeSet.getAttributeValue("android", "text");
        if (text != null) {
            if (text.startsWith("@string/")) {
                int textResId = attributeSet.getAttributeResourceValue("android", "text", 0);
                text = context.getResources().getString(textResId);
            }
            setText(text);
        }
    }

    private void applyTextColorAttribute() {
        String colorValue = attributeSet.getAttributeValue("android", "textColor");
        if (colorValue != null) {
            if (colorValue.startsWith("@color/") || colorValue.startsWith("@android:color/")) {
                int colorResId = attributeSet.getAttributeResourceValue("android", "textColor", 0);
                setTextColor(context.getResources().getColor(colorResId));
            } else if (colorValue.startsWith("#")) {
                int colorFromHex = (int) Long.valueOf(colorValue.replaceAll("#", ""), 16).longValue();
                setTextColor(colorFromHex);
            }
        }
    }

    private void applyHintAttribute() {
        String hint = attributeSet.getAttributeValue("android", "hint");
        if (hint != null) {
            if (hint.startsWith("@string/")) {
                int textResId = attributeSet.getAttributeResourceValue("android", "hint", 0);
                hint = context.getResources().getString(textResId);

            }
            setHint(hint);
        }
    }

    private void applyHintColorAttribute() {
        String colorValue = attributeSet.getAttributeValue("android", "hintColor");
        if (colorValue != null) {
            if (colorValue.startsWith("@color/") || colorValue.startsWith("@android:color/")) {
                int colorResId = attributeSet.getAttributeResourceValue("android", "hintColor", 0);
                setHintTextColor(context.getResources().getColor(colorResId));
            } else if (colorValue.startsWith("#")) {
                int colorFromHex = (int) Long.valueOf(colorValue.replaceAll("#", ""), 16).longValue();
                setHintTextColor(colorFromHex);
            }
        }
    }

    private void applyCompoundDrawablesWithIntrinsicBoundsAttributes() {
        setCompoundDrawablesWithIntrinsicBounds(
                attributeSet.getAttributeResourceValue("android", "drawableLeft", 0),
                attributeSet.getAttributeResourceValue("android", "drawableTop", 0),
                attributeSet.getAttributeResourceValue("android", "drawableRight", 0),
                attributeSet.getAttributeResourceValue("android", "drawableBottom", 0));
    }

    @Implementation
    public void setOnEditorActionListener(android.widget.TextView.OnEditorActionListener onEditorActionListener) {
        this.onEditorActionListener = onEditorActionListener;
    }

    public boolean triggerEditorAction(int imeAction) {
        if (onEditorActionListener != null) {
            return onEditorActionListener.onEditorAction((TextView) realView, imeAction, null);
        }
        return false;
    }

    @Implementation
    public void setTransformationMethod(TransformationMethod transformationMethod) {
        this.transformationMethod = transformationMethod;
    }

    @Implementation
    public TransformationMethod getTransformationMethod() {
        return transformationMethod;
    }

    @Implementation
    public void addTextChangedListener(TextWatcher watcher) {
        this.watchers.add(watcher);
    }

    @Implementation
    public void removeTextChangedListener(TextWatcher watcher) {
        this.watchers.remove(watcher);
    }

    @Implementation
    public TextPaint getPaint() {
        return new TextPaint();
    }

    @Implementation
    public Layout getLayout() {
        return this.layout;
    }

    public void setSelection(int index) {
        setSelection(index, index);
    }

    public void setSelection(int start, int end) {
        selectionStart = start;
        selectionEnd = end;
    }

    @Implementation
    public int getSelectionStart() {
        return selectionStart;
    }

    @Implementation
    public int getSelectionEnd() {
        return selectionEnd;
    }

    @Implementation
<<<<<<< HEAD
    public void setFilters(InputFilter[] inputFilters) {
        this.inputFilters = inputFilters;
    }

    @Implementation
    public InputFilter[] getFilters() {
        return this.inputFilters;
=======
    public boolean hasSelection() {
        return selectionStart >= 0 && selectionEnd >= 0;
>>>>>>> 56472c2e
    }

    @Implementation
    public boolean onTouchEvent(MotionEvent event) {
        boolean superResult = super.onTouchEvent(event);

        if (movementMethod != null) {
            boolean handled = movementMethod.onTouchEvent(null, null, event);

            if (handled) {
                return true;
            }
        }

        return superResult;
    }

    /**
     * @return the list of currently registered watchers/listeners
     */
    public List<TextWatcher> getWatchers() {
        return watchers;
    }

    public void setLayout(Layout layout) {
        this.layout = layout;
    }

    public static class CompoundDrawables {
        public Drawable leftDrawable;
        public Drawable topDrawable;
        public Drawable rightDrawable;
        public Drawable bottomDrawable;

        public CompoundDrawables(Drawable left, Drawable top, Drawable right, Drawable bottom) {
            leftDrawable = left;
            topDrawable = top;
            rightDrawable = right;
            bottomDrawable = bottom;
        }

        public CompoundDrawables(int left, int top, int right, int bottom) {
            leftDrawable = left != 0 ? ShadowDrawable.createFromResourceId(left) : null;
            topDrawable = top != 0 ? ShadowDrawable.createFromResourceId(top) : null;
            rightDrawable = right != 0 ? ShadowDrawable.createFromResourceId(right) : null;
            bottomDrawable = bottom != 0 ? ShadowDrawable.createFromResourceId(bottom) : null;
        }

        @Override
        public boolean equals(Object o) {
            if (this == o) return true;
            if (o == null || getClass() != o.getClass()) return false;

            CompoundDrawables that = (CompoundDrawables) o;

            if (getBottom() != that.getBottom()) return false;
            if (getLeft() != that.getLeft()) return false;
            if (getRight() != that.getRight()) return false;
            if (getTop() != that.getTop()) return false;

            return true;
        }

        @Override
        public int hashCode() {
            int result = getLeft();
            result = 31 * result + getTop();
            result = 31 * result + getRight();
            result = 31 * result + getBottom();
            return result;
        }

        @Override
        public String toString() {
            return "CompoundDrawables{" +
                    "left=" + getLeft() +
                    ", top=" + getTop() +
                    ", right=" + getRight() +
                    ", bottom=" + getBottom() +
                    '}';
        }

        public int getLeft() {
            return shadowOf(leftDrawable).getLoadedFromResourceId();
        }

        public int getTop() {
            return shadowOf(topDrawable).getLoadedFromResourceId();
        }

        public int getRight() {
            return shadowOf(rightDrawable).getLoadedFromResourceId();
        }

        public int getBottom() {
            return shadowOf(bottomDrawable).getLoadedFromResourceId();
        }
    }
}<|MERGE_RESOLUTION|>--- conflicted
+++ resolved
@@ -507,7 +507,6 @@
     }
 
     @Implementation
-<<<<<<< HEAD
     public void setFilters(InputFilter[] inputFilters) {
         this.inputFilters = inputFilters;
     }
@@ -515,10 +514,11 @@
     @Implementation
     public InputFilter[] getFilters() {
         return this.inputFilters;
-=======
+    }
+
+    @Implementation
     public boolean hasSelection() {
         return selectionStart >= 0 && selectionEnd >= 0;
->>>>>>> 56472c2e
     }
 
     @Implementation
