package com.xtremelabs.robolectric.shadows;

import android.content.Context;
import android.graphics.Typeface;
import android.graphics.drawable.Drawable;
<<<<<<< HEAD
import android.text.*;
=======
import android.text.SpannableString;
import android.text.SpannableStringBuilder;
import android.text.TextPaint;
import android.text.TextWatcher;
>>>>>>> 1073b314
import android.text.method.MovementMethod;
import android.text.method.TransformationMethod;
import android.text.style.URLSpan;
import android.text.util.Linkify;
import android.view.KeyEvent;
import android.view.MotionEvent;
import android.view.inputmethod.EditorInfo;
import android.widget.TextView;
import com.xtremelabs.robolectric.internal.Implementation;
import com.xtremelabs.robolectric.internal.Implements;
import java.io.PrintStream;
import java.util.ArrayList;
import java.util.List;

import static android.view.View.VISIBLE;
import static com.xtremelabs.robolectric.Robolectric.shadowOf;
import static com.xtremelabs.robolectric.Robolectric.shadowOf_;

@SuppressWarnings({"UnusedDeclaration"})
@Implements(TextView.class)
public class ShadowTextView extends ShadowView {
    private CharSequence text = "";
<<<<<<< HEAD
    private CompoundDrawables compoundDrawablesImpl = new CompoundDrawables(0, 0, 0, 0);
=======
    private TextView.BufferType bufferType = TextView.BufferType.NORMAL;
    private CompoundDrawables compoundDrawablesImpl;
>>>>>>> 1073b314
    private Integer textColorHexValue;
    private Integer hintColorHexValue;
    private float textSize = 14.0f;
    private boolean autoLinkPhoneNumbers;
    private int autoLinkMask;
    private CharSequence hintText;
    private CharSequence errorText;
    private int compoundDrawablePadding;
    private MovementMethod movementMethod;
    private boolean linksClickable;
    private int gravity;
    private TextView.OnEditorActionListener onEditorActionListener;
    private int imeOptions = EditorInfo.IME_NULL;
    private int textAppearanceId;
    private TransformationMethod transformationMethod;
    private int inputType;
    protected int selectionStart = -1;
    protected int selectionEnd = -1;
    private Typeface typeface;
    private InputFilter[] inputFilters;
    private TextPaint textPaint = new TextPaint();

    private List<TextWatcher> watchers = new ArrayList<TextWatcher>();
    private List<Integer> previousKeyCodes = new ArrayList<Integer>();
    private List<KeyEvent> previousKeyEvents = new ArrayList<KeyEvent>();
    private Layout layout;

    @Override
    public void applyAttributes() {
        super.applyAttributes();
        applyHintAttribute();
        applyTextAttribute();
        applyTextColorAttribute();
        applyHintAttribute();
        applyHintColorAttribute();
        applyCompoundDrawablesWithIntrinsicBoundsAttributes();
    }

<<<<<<< HEAD
    @Implementation(i18nSafe = false)
    public void setText(CharSequence text) {
=======
    @Implementation(i18nSafe=false)
    public final void append(CharSequence text) {
        setText(getText().toString() + text);
    }

    @Implementation
    public void setText(int textResourceId) {
        setText(getResources().getText(textResourceId));
    }

    @Implementation
    public void setText(int textResourceId, TextView.BufferType type) {
        setText(getResources().getText(textResourceId), type);
    }

    @Implementation(i18nSafe=false)
    public void setText(CharSequence text) {
        setText(text, bufferType);
    }

    @Implementation
    public void setText(CharSequence text, TextView.BufferType type) {
        sendBeforeTextChanged(text);

>>>>>>> 1073b314
        if (text == null) {
            text = "";
        }

<<<<<<< HEAD
        sendBeforeTextChanged(text);

=======
>>>>>>> 1073b314
        CharSequence oldValue = this.text;
        this.text = text;
        this.bufferType = type;

        sendOnTextChanged(oldValue);
        sendAfterTextChanged();
    }

<<<<<<< HEAD
    @Implementation
    public final void append(CharSequence text) {
        boolean isSelectStartAtEnd = selectionStart == this.text.length();
        boolean isSelectEndAtEnd = selectionEnd == this.text.length();
        CharSequence oldValue = this.text;
        StringBuffer sb = new StringBuffer(this.text);
        sb.append(text);

        sendBeforeTextChanged(sb.toString());
        this.text = sb.toString();

        if (isSelectStartAtEnd) {
            selectionStart = this.text.length();
        }
        if (isSelectEndAtEnd) {
            selectionEnd = this.text.length();
        }

        sendOnTextChanged(oldValue);
        sendAfterTextChanged();
    }

    @Implementation
    public void setText(int textResourceId) {
        sendBeforeTextChanged(text);

        CharSequence oldValue = this.text;
        this.text = getResources().getText(textResourceId);

        sendOnTextChanged(oldValue);
        sendAfterTextChanged();
    }

    private void sendAfterTextChanged() {
        for (TextWatcher watcher : watchers) {
            watcher.afterTextChanged(new SpannableStringBuilder(getText()));
        }
    }
=======
    private void sendAfterTextChanged() {
		    for (TextWatcher watcher : watchers) {
            watcher.afterTextChanged(new SpannableStringBuilder(getText()));
        }
	  }
>>>>>>> 1073b314

    private void sendOnTextChanged(CharSequence oldValue) {
        for (TextWatcher watcher : watchers) {
            watcher.onTextChanged(text, 0, oldValue.length(), text.length());
        }
    }

    private void sendBeforeTextChanged(CharSequence newValue) {
<<<<<<< HEAD
=======
        if (newValue == null) newValue = "";
>>>>>>> 1073b314
        for (TextWatcher watcher : watchers) {
            watcher.beforeTextChanged(this.text, 0, this.text.length(), newValue.length());
        }
    }

    @Implementation
    public CharSequence getText() {
        // Don't use a switch, you'll get an NPE on the bufferType shadow.
        if (bufferType == TextView.BufferType.NORMAL) {
            return text;
        } else if (bufferType == TextView.BufferType.SPANNABLE) {
            return new SpannableString(text);
        } else {
            throw new UnsupportedOperationException(
                String.format("BufferType %s not yet supported!", bufferType));
        }
    }

    @Implementation
    public Typeface getTypeface() {
        return typeface;
    }

    @Implementation
    public void setTypeface(Typeface typeface) {
        this.typeface = typeface;
    }

    @Implementation
    public int length() {
        return text.length();
    }

    @Implementation
    public void setTextColor(int color) {
        textColorHexValue = color;
    }

    @Implementation
    public void setTextSize(float size) {
        textSize = size;
    }

    @Implementation
    public void setTextAppearance(Context context, int resid) {
        textAppearanceId = resid;
    }

    @Implementation
    public void setInputType(int type) {
        this.inputType = type;
    }

    @Implementation
    public int getInputType() {
        return this.inputType;
    }

    @Implementation
    public final void setHint(int resId) {
        this.hintText = getResources().getText(resId);
    }

    @Implementation(i18nSafe = false)
    public final void setHint(CharSequence hintText) {
        this.hintText = hintText;
    }

    @Implementation
    public CharSequence getHint() {
        return hintText;
    }

    @Implementation
    public final void setHintTextColor(int color) {
        hintColorHexValue = color;
    }

    @Implementation
    public final boolean getLinksClickable() {
        return linksClickable;
    }

    @Implementation
    public final void setLinksClickable(boolean whether) {
        linksClickable = whether;
    }

    @Implementation
    public final MovementMethod getMovementMethod() {
        return movementMethod;
    }

    @Implementation
    public final void setMovementMethod(MovementMethod movement) {
        movementMethod = movement;
    }

    @Implementation
    public URLSpan[] getUrls() {
        String[] words = text.toString().split("\\s+");
        List<URLSpan> urlSpans = new ArrayList<URLSpan>();
        for (String word : words) {
            if (word.startsWith("http://")) {
                urlSpans.add(new URLSpan(word));
            }
        }
        return urlSpans.toArray(new URLSpan[urlSpans.size()]);
    }

    @Implementation
    public final void setAutoLinkMask(int mask) {
        autoLinkMask = mask;

        autoLinkPhoneNumbers = (mask & Linkify.PHONE_NUMBERS) != 0;
    }

    @Implementation
    public void setCompoundDrawablesWithIntrinsicBounds(int left, int top, int right, int bottom) {
        compoundDrawablesImpl = new CompoundDrawables(left, top, right, bottom);
    }

    @Implementation
    public void setCompoundDrawablesWithIntrinsicBounds(Drawable left, Drawable top,
                                                        Drawable right, Drawable bottom) {
        compoundDrawablesImpl = new CompoundDrawables(left, top, right, bottom);
    }

    @Implementation
    public void setCompoundDrawables(Drawable left, Drawable top, Drawable right, Drawable bottom) {
        compoundDrawablesImpl = new CompoundDrawables(left, top, right, bottom);
    }

    @Implementation
    public Drawable[] getCompoundDrawables() {
        if (compoundDrawablesImpl == null) {
            return new Drawable[]{null, null, null, null};
        }

        if(compoundDrawablesImpl.left == 0 && compoundDrawablesImpl.right == 0 &&
            compoundDrawablesImpl.top == 0 && compoundDrawablesImpl.bottom == 0) {
            return new Drawable[]{
                    compoundDrawablesImpl.leftDrawable,
                    compoundDrawablesImpl.topDrawable,
                    compoundDrawablesImpl.rightDrawable,
                    compoundDrawablesImpl.bottomDrawable
            };
        } else {
            return new Drawable[]{
                buildDrawable(compoundDrawablesImpl.left),
                buildDrawable(compoundDrawablesImpl.top),
                buildDrawable(compoundDrawablesImpl.right),
                buildDrawable(compoundDrawablesImpl.bottom)
            };
        }
    }

    @Implementation
    public void setCompoundDrawablePadding(int compoundDrawablePadding) {
        this.compoundDrawablePadding = compoundDrawablePadding;
    }

    @Implementation
    public int getCompoundDrawablePadding() {
        return compoundDrawablePadding;
    }

    @Implementation
    public boolean onKeyDown(int keyCode, KeyEvent event) {
        previousKeyCodes.add(keyCode);
        previousKeyEvents.add(event);
        if (onKeyListener != null) {
            return onKeyListener.onKey(realView, keyCode, event);
        } else {
            return false;
        }
    }

    @Implementation
    public boolean onKeyUp(int keyCode, KeyEvent event) {
        previousKeyCodes.add(keyCode);
        previousKeyEvents.add(event);
        if (onKeyListener != null) {
            return onKeyListener.onKey(realView, keyCode, event);
        } else {
            return false;
        }
    }

    public int getPreviousKeyCode(int index) {
        return previousKeyCodes.get(index);
    }

    public KeyEvent getPreviousKeyEvent(int index) {
        return previousKeyEvents.get(index);
    }

    @Implementation
    public int getGravity() {
        return gravity;
    }

    @Implementation
    public void setGravity(int gravity) {
        this.gravity = gravity;
    }

    @Implementation
    public int getImeOptions() {
        return imeOptions;
    }

    @Implementation
    public void setImeOptions(int imeOptions) {
        this.imeOptions = imeOptions;
    }

    /**
     * Returns the text string of this {@code TextView}.
     * <p/>
     * Robolectric extension.
     */
    @Override
    public String innerText() {
        return (text == null || getVisibility() != VISIBLE) ? "" : text.toString();
    }
    
    @Implementation
    public void setError(CharSequence error) {
      errorText = error;
    }
    
    @Implementation
    public CharSequence getError() {
      return errorText;
    }

    @Override
    @Implementation
    public boolean equals(Object o) {
        return super.equals(shadowOf_(o));
    }

    @Override
    @Implementation
    public int hashCode() {
        return super.hashCode();
    }

    public CompoundDrawables getCompoundDrawablesImpl() {
        return compoundDrawablesImpl;
    }

    void setCompoundDrawablesImpl(CompoundDrawables compoundDrawablesImpl) {
        this.compoundDrawablesImpl = compoundDrawablesImpl;
    }

    public Integer getTextColorHexValue() {
        return textColorHexValue;
    }

    public int getTextAppearanceId() {
        return textAppearanceId;
    }

    public Integer getHintColorHexValue() {
        return hintColorHexValue;
    }

    @Implementation
    public float getTextSize() {
        return textSize;
    }

    public boolean isAutoLinkPhoneNumbers() {
        return autoLinkPhoneNumbers;
    }

    private void applyTextAttribute() {
        String text = attributeSet.getAttributeValue("android", "text");
        if (text != null) {
            if (text.startsWith("@string/")) {
                int textResId = attributeSet.getAttributeResourceValue("android", "text", 0);
                text = context.getResources().getString(textResId);
            }
            setText(text);
        }
    }

    private void applyTextColorAttribute() {
        String colorValue = attributeSet.getAttributeValue("android", "textColor");
        if (colorValue != null) {
            if (colorValue.startsWith("@color/") || colorValue.startsWith("@android:color/")) {
                int colorResId = attributeSet.getAttributeResourceValue("android", "textColor", 0);
                setTextColor(context.getResources().getColor(colorResId));
            } else if (colorValue.startsWith("#")) {
                int colorFromHex = (int) Long.valueOf(colorValue.replaceAll("#", ""), 16).longValue();
                setTextColor(colorFromHex);
            }
        }
    }

    private void applyHintAttribute() {
        String hint = attributeSet.getAttributeValue("android", "hint");
        if (hint != null) {
            if (hint.startsWith("@string/")) {
                int textResId = attributeSet.getAttributeResourceValue("android", "hint", 0);
                hint = context.getResources().getString(textResId);

            }
            setHint(hint);
        }
    }

    private void applyHintColorAttribute() {
        String colorValue = attributeSet.getAttributeValue("android", "hintColor");
        if (colorValue != null) {
            if (colorValue.startsWith("@color/") || colorValue.startsWith("@android:color/")) {
                int colorResId = attributeSet.getAttributeResourceValue("android", "hintColor", 0);
                setHintTextColor(context.getResources().getColor(colorResId));
            } else if (colorValue.startsWith("#")) {
                int colorFromHex = (int) Long.valueOf(colorValue.replaceAll("#", ""), 16).longValue();
                setHintTextColor(colorFromHex);
            }
        }
    }

    private void applyCompoundDrawablesWithIntrinsicBoundsAttributes() {
        setCompoundDrawablesWithIntrinsicBounds(
                attributeSet.getAttributeResourceValue("android", "drawableLeft", 0),
                attributeSet.getAttributeResourceValue("android", "drawableTop", 0),
                attributeSet.getAttributeResourceValue("android", "drawableRight", 0),
                attributeSet.getAttributeResourceValue("android", "drawableBottom", 0));
    }

    @Implementation
    public void setOnEditorActionListener(android.widget.TextView.OnEditorActionListener onEditorActionListener) {
        this.onEditorActionListener = onEditorActionListener;
    }

    public boolean triggerEditorAction(int imeAction) {
        if (onEditorActionListener != null) {
            return onEditorActionListener.onEditorAction((TextView) realView, imeAction, null);
        }
        return false;
    }

    @Implementation
    public void setTransformationMethod(TransformationMethod transformationMethod) {
        this.transformationMethod = transformationMethod;
    }

    @Implementation
    public TransformationMethod getTransformationMethod() {
        return transformationMethod;
    }

    @Implementation
    public void addTextChangedListener(TextWatcher watcher) {
        this.watchers.add(watcher);
    }

    @Implementation
    public void removeTextChangedListener(TextWatcher watcher) {
        this.watchers.remove(watcher);
    }

    @Implementation
    public TextPaint getPaint() {
        return textPaint;
    }

    @Implementation
    public Layout getLayout() {
        return this.layout;
    }

    public void setSelection(int index) {
        setSelection(index, index);
    }

    public void setSelection(int start, int end) {
        selectionStart = start;
        selectionEnd = end;
    }

    @Implementation
    public int getSelectionStart() {
        return selectionStart;
    }

    @Implementation
    public int getSelectionEnd() {
        return selectionEnd;
    }

    @Implementation
    public void setFilters(InputFilter[] inputFilters) {
        this.inputFilters = inputFilters;
    }

    @Implementation
    public InputFilter[] getFilters() {
        return this.inputFilters;
    }

    @Implementation
    public boolean hasSelection() {
        return selectionStart >= 0 && selectionEnd >= 0;
    }

    @Implementation
    public boolean onTouchEvent(MotionEvent event) {
        boolean superResult = super.onTouchEvent(event);

        if (movementMethod != null) {
            boolean handled = movementMethod.onTouchEvent(null, null, event);

            if (handled) {
                return true;
            }
        }

        return superResult;
    }

    /**
     * @return the list of currently registered watchers/listeners
     */
    public List<TextWatcher> getWatchers() {
        return watchers;
    }

    public void setLayout(Layout layout) {
        this.layout = layout;
    }

    @Override
    protected void dumpAttributes(PrintStream out) {
        super.dumpAttributes(out);
        CharSequence text = getText();
        if (text != null && text.length() > 0) {
            dumpAttribute(out, "text", text.toString());
        }
    }

    public static class CompoundDrawables {
        public int left;
        public int top;
        public int right;
        public int bottom;

        public Drawable leftDrawable;
        public Drawable topDrawable;
        public Drawable rightDrawable;
        public Drawable bottomDrawable;

        public CompoundDrawables(Drawable left, Drawable top, Drawable right, Drawable bottom) {
            leftDrawable = left;
            topDrawable = top;
            rightDrawable = right;
            bottomDrawable = bottom;
        }

        public CompoundDrawables(int left, int top, int right, int bottom) {
            leftDrawable = left != 0 ? ShadowDrawable.createFromResourceId(left) : null;
            topDrawable = top != 0 ? ShadowDrawable.createFromResourceId(top) : null;
            rightDrawable = right != 0 ? ShadowDrawable.createFromResourceId(right) : null;
            bottomDrawable = bottom != 0 ? ShadowDrawable.createFromResourceId(bottom) : null;
        }

        @Override
        public boolean equals(Object o) {
            if (this == o) return true;
            if (o == null || getClass() != o.getClass()) return false;

            CompoundDrawables that = (CompoundDrawables) o;

            if (getBottom() != that.getBottom()) return false;
            if (getLeft() != that.getLeft()) return false;
            if (getRight() != that.getRight()) return false;
            if (getTop() != that.getTop()) return false;

            return true;
        }

        @Override
        public int hashCode() {
            int result = getLeft();
            result = 31 * result + getTop();
            result = 31 * result + getRight();
            result = 31 * result + getBottom();
            return result;
        }

        @Override
        public String toString() {
            return "CompoundDrawables{" +
                    "left=" + getLeft() +
                    ", top=" + getTop() +
                    ", right=" + getRight() +
                    ", bottom=" + getBottom() +
                    '}';
        }

        public int getLeft() {
            return shadowOf(leftDrawable).getLoadedFromResourceId();
        }

        public int getTop() {
            return shadowOf(topDrawable).getLoadedFromResourceId();
        }

        public int getRight() {
            return shadowOf(rightDrawable).getLoadedFromResourceId();
        }

        public int getBottom() {
            return shadowOf(bottomDrawable).getLoadedFromResourceId();
        }
    }
}<|MERGE_RESOLUTION|>--- conflicted
+++ resolved
@@ -3,14 +3,12 @@
 import android.content.Context;
 import android.graphics.Typeface;
 import android.graphics.drawable.Drawable;
-<<<<<<< HEAD
-import android.text.*;
-=======
+import android.text.InputFilter;
+import android.text.Layout;
 import android.text.SpannableString;
 import android.text.SpannableStringBuilder;
 import android.text.TextPaint;
 import android.text.TextWatcher;
->>>>>>> 1073b314
 import android.text.method.MovementMethod;
 import android.text.method.TransformationMethod;
 import android.text.style.URLSpan;
@@ -21,6 +19,7 @@
 import android.widget.TextView;
 import com.xtremelabs.robolectric.internal.Implementation;
 import com.xtremelabs.robolectric.internal.Implements;
+
 import java.io.PrintStream;
 import java.util.ArrayList;
 import java.util.List;
@@ -33,12 +32,8 @@
 @Implements(TextView.class)
 public class ShadowTextView extends ShadowView {
     private CharSequence text = "";
-<<<<<<< HEAD
+    private TextView.BufferType bufferType = TextView.BufferType.NORMAL;
     private CompoundDrawables compoundDrawablesImpl = new CompoundDrawables(0, 0, 0, 0);
-=======
-    private TextView.BufferType bufferType = TextView.BufferType.NORMAL;
-    private CompoundDrawables compoundDrawablesImpl;
->>>>>>> 1073b314
     private Integer textColorHexValue;
     private Integer hintColorHexValue;
     private float textSize = 14.0f;
@@ -77,53 +72,27 @@
         applyCompoundDrawablesWithIntrinsicBoundsAttributes();
     }
 
-<<<<<<< HEAD
     @Implementation(i18nSafe = false)
     public void setText(CharSequence text) {
-=======
-    @Implementation(i18nSafe=false)
-    public final void append(CharSequence text) {
-        setText(getText().toString() + text);
-    }
-
-    @Implementation
-    public void setText(int textResourceId) {
-        setText(getResources().getText(textResourceId));
-    }
-
-    @Implementation
-    public void setText(int textResourceId, TextView.BufferType type) {
-        setText(getResources().getText(textResourceId), type);
-    }
-
-    @Implementation(i18nSafe=false)
-    public void setText(CharSequence text) {
-        setText(text, bufferType);
-    }
-
-    @Implementation
-    public void setText(CharSequence text, TextView.BufferType type) {
-        sendBeforeTextChanged(text);
-
->>>>>>> 1073b314
         if (text == null) {
             text = "";
         }
 
-<<<<<<< HEAD
         sendBeforeTextChanged(text);
 
-=======
->>>>>>> 1073b314
         CharSequence oldValue = this.text;
         this.text = text;
-        this.bufferType = type;
 
         sendOnTextChanged(oldValue);
         sendAfterTextChanged();
     }
 
-<<<<<<< HEAD
+    @Implementation
+    public void setText(CharSequence text, TextView.BufferType type) {
+        this.bufferType = type;
+        setText(text);
+    }
+    
     @Implementation
     public final void append(CharSequence text) {
         boolean isSelectStartAtEnd = selectionStart == this.text.length();
@@ -162,13 +131,6 @@
             watcher.afterTextChanged(new SpannableStringBuilder(getText()));
         }
     }
-=======
-    private void sendAfterTextChanged() {
-		    for (TextWatcher watcher : watchers) {
-            watcher.afterTextChanged(new SpannableStringBuilder(getText()));
-        }
-	  }
->>>>>>> 1073b314
 
     private void sendOnTextChanged(CharSequence oldValue) {
         for (TextWatcher watcher : watchers) {
@@ -177,10 +139,6 @@
     }
 
     private void sendBeforeTextChanged(CharSequence newValue) {
-<<<<<<< HEAD
-=======
-        if (newValue == null) newValue = "";
->>>>>>> 1073b314
         for (TextWatcher watcher : watchers) {
             watcher.beforeTextChanged(this.text, 0, this.text.length(), newValue.length());
         }
