--- conflicted
+++ resolved
@@ -29,7 +29,7 @@
 /**
  * Shadow of {@code Resources} that simulates the loading of resources
  *
- * @see com.xtremelabs.robolectric.RobolectricTestRunner#RobolectricTestRunner(Class, String, String)
+ * @see com.xtremelabs.robolectric.RobolectricTestRunner#RobolectricTestRunner(Class)
  */
 @SuppressWarnings({"UnusedDeclaration"})
 @Implements(Resources.class)
@@ -108,11 +108,6 @@
     }
 
     @Implementation
-    public int getInteger(int id) throws Resources.NotFoundException {
-        return resourceLoader.getIntegerValue(id);
-    }
-
-    @Implementation
     public String getString(int id, Object... formatArgs) throws Resources.NotFoundException {
         String raw = getString(id);
         return String.format(Locale.ENGLISH, raw, formatArgs);
@@ -252,23 +247,6 @@
         return inject(realResources, newInstanceOf(Resources.Theme.class));
     }
 
-<<<<<<< HEAD
-=======
-    /**
-     * Non-Android accessor that sets the value to be returned by {@link #getDimension(int)}
-     *
-     * @param id    ID to set the dimension for
-     * @param value value to be returned
-     */
-    public void setDimension(int id, int value) {
-        resourceLoader.dimensions.put(id, value);
-    }
-
-    public ResourceExtractor getResourceExtractor() {
-        return resourceLoader.getResourceExtractor();
-    }
-
->>>>>>> 809d8cbb
     @Implements(Resources.Theme.class)
     public static class ShadowTheme implements UsesResources {
         protected Resources resources;
