package com.xtremelabs.robolectric.shadows;

import android.graphics.Point;
import com.xtremelabs.robolectric.util.Implementation;
import com.xtremelabs.robolectric.util.Implements;
import com.xtremelabs.robolectric.util.RealObject;

import static com.xtremelabs.robolectric.Robolectric.shadowOf_;

<<<<<<< HEAD
@SuppressWarnings({"UnusedDeclaration"})
=======
/**
 * Shadow implementation of {@code Point}
 */
>>>>>>> 17f64327
@Implements(Point.class)
public class ShadowPoint {
    @RealObject private Point realPoint;

    public void __constructor__(int x, int y) {
        realPoint.x = x;
        realPoint.y = y;
    }

    public void __constructor__(Point src) {
        realPoint.x = src.x;
        realPoint.y = src.y;
    }

    @Implementation
    public void set(int x, int y) {
        realPoint.x = x;
        realPoint.y = y;
    }

    @Implementation
    public final void negate() {
        realPoint.x = -realPoint.x;
        realPoint.y = -realPoint.y;
    }

    @Implementation
    public final void offset(int dx, int dy) {
        realPoint.x += dx;
        realPoint.y += dy;
    }

<<<<<<< HEAD
    @Implementation
    public final boolean equals(int x, int y) {
        return realPoint.x == x && realPoint.y == y;
    }

    @Override @Implementation
    public boolean equals(Object object) {
=======
    @Override public boolean equals(Object object) {
>>>>>>> 17f64327
        if (object == null) return false;
        Object o = shadowOf_(object);
        if (o == null) return false;
        if (this == o) return true;
        if (getClass() != o.getClass()) return false;

        ShadowPoint that = (ShadowPoint) o;
        if (this.realPoint.x == that.realPoint.x && this.realPoint.y == that.realPoint.y) return true;

        return false;
    }

    @Override @Implementation
    public int hashCode() {
        return realPoint.x * 32713 + realPoint.y;
    }

    @Override @Implementation
    public String toString() {
        return "Point(" + realPoint.x + ", " + realPoint.y + ")";
    }

    /**
     * Non-Android utility method for comparing a point to a well-known value
     *
     * @param x x
     * @param y y
     * @return this.x == x && this.y == y
     */
    public final boolean equals(int x, int y) {
        return realPoint.x == x && realPoint.y == y;
    }
}<|MERGE_RESOLUTION|>--- conflicted
+++ resolved
@@ -7,13 +7,9 @@
 
 import static com.xtremelabs.robolectric.Robolectric.shadowOf_;
 
-<<<<<<< HEAD
-@SuppressWarnings({"UnusedDeclaration"})
-=======
 /**
  * Shadow implementation of {@code Point}
  */
->>>>>>> 17f64327
 @Implements(Point.class)
 public class ShadowPoint {
     @RealObject private Point realPoint;
@@ -46,17 +42,8 @@
         realPoint.y += dy;
     }
 
-<<<<<<< HEAD
-    @Implementation
-    public final boolean equals(int x, int y) {
-        return realPoint.x == x && realPoint.y == y;
-    }
-
     @Override @Implementation
     public boolean equals(Object object) {
-=======
-    @Override public boolean equals(Object object) {
->>>>>>> 17f64327
         if (object == null) return false;
         Object o = shadowOf_(object);
         if (o == null) return false;
@@ -86,6 +73,7 @@
      * @param y y
      * @return this.x == x && this.y == y
      */
+    @Implementation
     public final boolean equals(int x, int y) {
         return realPoint.x == x && realPoint.y == y;
     }
