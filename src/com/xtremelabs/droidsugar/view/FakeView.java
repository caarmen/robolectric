<<<<<<< HEAD
package com.xtremelabs.droidsugar.view;

import android.content.Context;
import android.content.res.Resources;
import android.util.AttributeSet;
import android.view.View;
import android.view.ViewGroup;
import com.xtremelabs.droidsugar.ProxyDelegatingHandler;

import java.util.ArrayList;
import java.util.HashMap;
import java.util.List;
import java.util.Map;

@SuppressWarnings({"UnusedDeclaration"})
public class FakeView {
    public static final int UNINITIALIZED_ATTRIBUTE = -1000;

    private View realView;

    private int id;
    private List<View> children = new ArrayList<View>();
    private FakeView parent;
    private Context context;
    public boolean selected;
    private View.OnClickListener onClickListener;
    private Object tag;
    private boolean enabled = true;
    public int visibility = UNINITIALIZED_ATTRIBUTE;
    public int height;
    public int width;
    public int paddingLeft;
    public int paddingTop;
    public int paddingRight;
    public int paddingBottom;
    public ViewGroup.LayoutParams layoutParams = new ViewGroup.LayoutParams(0, 0);
    private Map<Integer, Object> tags = new HashMap<Integer, Object>();
    public boolean clickable;
    public boolean focusable;

    public FakeView(View view) {
        this.realView = view;
    }

    public void __constructor__(Context context) {
        this.context = context;
    }

    public void __constructor__(Context context, AttributeSet attrs) {
        __constructor__(context);
    }

    public void setId(int id) {
        this.id = id;
    }

    public void setClickable(boolean clickable) {
        this.clickable = clickable;
    }

    public void setFocusable(boolean focusable) {
        this.focusable = focusable;
    }

    public int getId() {
        return id;
    }

    public static View inflate(Context context, int resource, ViewGroup root) {
        View view = FakeContextWrapper.viewLoader.inflateView(context, resource);
        if (root != null) {
            root.addView(view);
        }
        return view;
    }

    public View findViewById(int id) {
        if (id == this.id) {
            return realView;
        }

        for (View child : children) {
            View found = child.findViewById(id);
            if (found != null) {
                return found;
            }
        }
        return null;
    }

    public View getRootView() {
        FakeView root = this;
        while(root.parent != null) {
            root = root.parent;
        }
        return root.realView;
    }

    public void addView(View child) {
        children.add(child);
        childProxy(child).parent = this;
    }

    private FakeView childProxy(View child) {
        return (FakeView) ProxyDelegatingHandler.getInstance().proxyFor(child);
    }

    public int getChildCount() {
        return children.size();
    }

    public ViewGroup.LayoutParams getLayoutParams() {
        return layoutParams;
    }

    public void setLayoutParams(ViewGroup.LayoutParams params) {
        layoutParams = params;
    }

    public View getChildAt(int index) {
        return children.get(index);
    }

    public void removeAllViews() {
        for (View child : children) {
            childProxy(child).parent = null;
        }
        children.clear();
    }

    public final Context getContext() {
        return context;
    }

    public Resources getResources() {
        return context.getResources();
    }

    public int getVisibility() {
        return visibility;
    }

    public void setVisibility(int visibility) {
        this.visibility = visibility;
    }

    public void setSelected(boolean selected) {
        this.selected = selected;
    }

    public boolean isSelected() {
        return this.selected;
    }

    public boolean isEnabled() {
        return this.enabled;
    }
    
    public void setEnabled(boolean enabled) {
        this.enabled = enabled;
    }

    public void setOnClickListener(View.OnClickListener onClickListener) {
        this.onClickListener = onClickListener;
    }

    public boolean performClick() {
        if (onClickListener != null) {
            onClickListener.onClick(realView);
            return true;
        } else {
            return false;
        }
    }

    public Object getTag() {
        return this.tag;
    }

    public void setTag(Object tag) {
        this.tag = tag;
    }

    public final int getHeight() {
        return height;
    }

    public final int getWidth() {
        return width;
    }

    public void setPadding(int left, int top, int right, int bottom) {
        paddingLeft = left;
        paddingTop = top;
        paddingRight = right;
        paddingBottom = bottom;
    }

    public int getPaddingTop() {
        return paddingTop;
    }

    public int getPaddingLeft() {
        return paddingLeft;
    }

    public int getPaddingRight() {
        return paddingRight;
    }

    public int getPaddingBottom() {
        return paddingBottom;
    }

    public Object getTag(int key) {
        return tags.get(key);
    }

    public void setTag(int key, Object value) {
        tags.put(key, value);
    }
}
=======
package com.xtremelabs.droidsugar.view;

import java.util.ArrayList;
import java.util.HashMap;
import java.util.List;
import java.util.Map;

import android.content.Context;
import android.content.res.Resources;
import android.view.View;
import android.view.ViewGroup;
import android.view.ViewParent;
import com.xtremelabs.droidsugar.ProxyDelegatingHandler;

@SuppressWarnings({"ALL"})
public class FakeView {
    protected View realView;

    private int id;
    private List<View> children = new ArrayList<View>();
    private FakeView parent;
    private Context context;
    public int visibility;
    public boolean selected;
    private View.OnClickListener onClickListener;
    private Object tag;
    private Map<Integer, Object> tags = new HashMap<Integer, Object>();
    protected View.OnKeyListener onKeyListener;
    public boolean hasFocus;
    private View.OnFocusChangeListener onFocusChangeListener;

    public FakeView(View view) {
        this.realView = view;
    }

    public void __constructor__(Context context) {
        this.context = context;
    }

    public void setId(int id) {
        this.id = id;
    }

    public int getId() {
        return id;
    }

    public View findViewById(int id) {
        if (id == this.id) {
            return realView;
        }

        for (View child : children) {
            View found = child.findViewById(id);
            if (found != null) {
                return found;
            }
        }
        return null;
    }

    public View getRootView() {
        FakeView root = this;
        while(root.parent != null) {
            root = root.parent;
        }
        return root.realView;
    }

    public void addView(View child) {
        children.add(child);
        childProxy(child).parent = this;
    }

    private FakeView childProxy(View child) {
        return (FakeView) ProxyDelegatingHandler.getInstance().proxyFor(child);
    }

    public int getChildCount() {
        return children.size();
    }

    public View getChildAt(int index) {
        return children.get(index);
    }

    public final ViewParent getParent() {
        return (ViewParent) parent.realView;
    }

    public ViewGroup.LayoutParams getLayoutParams() {
        return new ViewGroup.LayoutParams(0, 0);
    }

    public void removeAllViews() {
        for (View child : children) {
            childProxy(child).parent = null;
        }
        children.clear();
    }

    public final Context getContext() {
        return context;
    }

    public Resources getResources() {
        return context.getResources();
    }

    public int getVisibility() {
        return visibility;
    }

    public void setVisibility(int visibility) {
        this.visibility = visibility;
    }

    public void setSelected(boolean selected) {
        this.selected = selected;
    }

    public void setOnClickListener(View.OnClickListener onClickListener) {
        this.onClickListener = onClickListener;
    }

    public boolean performClick() {
        if (onClickListener != null) {
            onClickListener.onClick(realView);
            return true;
        } else {
            return false;
        }
    }

    public void setOnKeyListener(View.OnKeyListener onKeyListener) {
        this.onKeyListener = onKeyListener;
    }

    public Object getTag() {
        return this.tag;
    }

    public void setTag(Object tag) {
        this.tag = tag;
    }

    public Object getTag(int key) {
        return tags.get(key);
    }

    public void setTag(int key, Object value) {
        tags.put(key, value);
    }

    public void setViewFocus(boolean hasFocus) {
        this.hasFocus = hasFocus;
        if (onFocusChangeListener != null) {
            onFocusChangeListener.onFocusChange(realView, hasFocus);
        }
    }

    public boolean hasFocus() {
        return hasFocus;
    }

    public void setOnFocusChangeListener(View.OnFocusChangeListener listener) {
        onFocusChangeListener = listener;
    }
}
>>>>>>> 5410f9a7
<|MERGE_RESOLUTION|>--- conflicted
+++ resolved
@@ -1,4 +1,3 @@
-<<<<<<< HEAD
 package com.xtremelabs.droidsugar.view;
 
 import android.content.Context;
@@ -6,6 +5,7 @@
 import android.util.AttributeSet;
 import android.view.View;
 import android.view.ViewGroup;
+import android.view.ViewParent;
 import com.xtremelabs.droidsugar.ProxyDelegatingHandler;
 
 import java.util.ArrayList;
@@ -17,7 +17,7 @@
 public class FakeView {
     public static final int UNINITIALIZED_ATTRIBUTE = -1000;
 
-    private View realView;
+    protected View realView;
 
     private int id;
     private List<View> children = new ArrayList<View>();
@@ -38,6 +38,9 @@
     private Map<Integer, Object> tags = new HashMap<Integer, Object>();
     public boolean clickable;
     public boolean focusable;
+    protected View.OnKeyListener onKeyListener;
+    public boolean hasFocus;
+    private View.OnFocusChangeListener onFocusChangeListener;
 
     public FakeView(View view) {
         this.realView = view;
@@ -120,6 +123,10 @@
 
     public View getChildAt(int index) {
         return children.get(index);
+    }
+
+    public final ViewParent getParent() {
+        return (ViewParent) parent.realView;
     }
 
     public void removeAllViews() {
@@ -174,6 +181,10 @@
         }
     }
 
+    public void setOnKeyListener(View.OnKeyListener onKeyListener) {
+        this.onKeyListener = onKeyListener;
+    }
+
     public Object getTag() {
         return this.tag;
     }
@@ -220,161 +231,6 @@
     public void setTag(int key, Object value) {
         tags.put(key, value);
     }
-}
-=======
-package com.xtremelabs.droidsugar.view;
-
-import java.util.ArrayList;
-import java.util.HashMap;
-import java.util.List;
-import java.util.Map;
-
-import android.content.Context;
-import android.content.res.Resources;
-import android.view.View;
-import android.view.ViewGroup;
-import android.view.ViewParent;
-import com.xtremelabs.droidsugar.ProxyDelegatingHandler;
-
-@SuppressWarnings({"ALL"})
-public class FakeView {
-    protected View realView;
-
-    private int id;
-    private List<View> children = new ArrayList<View>();
-    private FakeView parent;
-    private Context context;
-    public int visibility;
-    public boolean selected;
-    private View.OnClickListener onClickListener;
-    private Object tag;
-    private Map<Integer, Object> tags = new HashMap<Integer, Object>();
-    protected View.OnKeyListener onKeyListener;
-    public boolean hasFocus;
-    private View.OnFocusChangeListener onFocusChangeListener;
-
-    public FakeView(View view) {
-        this.realView = view;
-    }
-
-    public void __constructor__(Context context) {
-        this.context = context;
-    }
-
-    public void setId(int id) {
-        this.id = id;
-    }
-
-    public int getId() {
-        return id;
-    }
-
-    public View findViewById(int id) {
-        if (id == this.id) {
-            return realView;
-        }
-
-        for (View child : children) {
-            View found = child.findViewById(id);
-            if (found != null) {
-                return found;
-            }
-        }
-        return null;
-    }
-
-    public View getRootView() {
-        FakeView root = this;
-        while(root.parent != null) {
-            root = root.parent;
-        }
-        return root.realView;
-    }
-
-    public void addView(View child) {
-        children.add(child);
-        childProxy(child).parent = this;
-    }
-
-    private FakeView childProxy(View child) {
-        return (FakeView) ProxyDelegatingHandler.getInstance().proxyFor(child);
-    }
-
-    public int getChildCount() {
-        return children.size();
-    }
-
-    public View getChildAt(int index) {
-        return children.get(index);
-    }
-
-    public final ViewParent getParent() {
-        return (ViewParent) parent.realView;
-    }
-
-    public ViewGroup.LayoutParams getLayoutParams() {
-        return new ViewGroup.LayoutParams(0, 0);
-    }
-
-    public void removeAllViews() {
-        for (View child : children) {
-            childProxy(child).parent = null;
-        }
-        children.clear();
-    }
-
-    public final Context getContext() {
-        return context;
-    }
-
-    public Resources getResources() {
-        return context.getResources();
-    }
-
-    public int getVisibility() {
-        return visibility;
-    }
-
-    public void setVisibility(int visibility) {
-        this.visibility = visibility;
-    }
-
-    public void setSelected(boolean selected) {
-        this.selected = selected;
-    }
-
-    public void setOnClickListener(View.OnClickListener onClickListener) {
-        this.onClickListener = onClickListener;
-    }
-
-    public boolean performClick() {
-        if (onClickListener != null) {
-            onClickListener.onClick(realView);
-            return true;
-        } else {
-            return false;
-        }
-    }
-
-    public void setOnKeyListener(View.OnKeyListener onKeyListener) {
-        this.onKeyListener = onKeyListener;
-    }
-
-    public Object getTag() {
-        return this.tag;
-    }
-
-    public void setTag(Object tag) {
-        this.tag = tag;
-    }
-
-    public Object getTag(int key) {
-        return tags.get(key);
-    }
-
-    public void setTag(int key, Object value) {
-        tags.put(key, value);
-    }
 
     public void setViewFocus(boolean hasFocus) {
         this.hasFocus = hasFocus;
@@ -390,5 +246,4 @@
     public void setOnFocusChangeListener(View.OnFocusChangeListener listener) {
         onFocusChangeListener = listener;
     }
-}
->>>>>>> 5410f9a7
+}