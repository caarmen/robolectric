package org.robolectric;

import android.app.Activity;
import android.app.Fragment;
import android.app.IntentService;
import android.app.Service;
import android.app.backup.BackupAgent;
import android.content.ContentProvider;
import android.content.Intent;
import android.os.Bundle;
import android.util.AttributeSet;
import android.view.View;
import java.util.ServiceLoader;
import javax.xml.parsers.DocumentBuilder;
import javax.xml.parsers.DocumentBuilderFactory;
import javax.xml.parsers.ParserConfigurationException;
import org.robolectric.android.XmlResourceParserImpl;
import org.robolectric.android.controller.ActivityController;
import org.robolectric.android.controller.BackupAgentController;
import org.robolectric.android.controller.ContentProviderController;
import org.robolectric.android.controller.FragmentController;
import org.robolectric.android.controller.IntentServiceController;
import org.robolectric.android.controller.ServiceController;
import org.robolectric.internal.ShadowProvider;
import org.robolectric.res.ResName;
import org.robolectric.res.ResourceTable;
import org.robolectric.shadows.ShadowApplication;
import org.robolectric.util.ReflectionHelpers;
import org.robolectric.util.Scheduler;
import org.w3c.dom.Document;
import org.w3c.dom.Element;

public class Robolectric {
  private static Iterable<ShadowProvider> providers;

<<<<<<< HEAD
  /**
   * This method is internal and shouldn't be called by developers.
   */
  @Deprecated
  public static void reset() {
    // No-op- is now handled in the test runner. Users should not be calling this method anyway.
=======
  public static void reset() {
    if (providers == null) {
      providers = ServiceLoader.load(ShadowProvider.class);
    }
    for (ShadowProvider provider : providers) {
      provider.reset();
    }
    RuntimeEnvironment.application = null;
    RuntimeEnvironment.setActivityThread(null);
>>>>>>> 4b0607bd
  }

  public static <T extends Service> ServiceController<T> buildService(Class<T> serviceClass) {
    return buildService(serviceClass, null);
  }

  public static <T extends Service> ServiceController<T> buildService(Class<T> serviceClass, Intent intent) {
    return ServiceController.of(ReflectionHelpers.callConstructor(serviceClass), intent);
  }

  public static <T extends Service> T setupService(Class<T> serviceClass) {
    return buildService(serviceClass).create().get();
  }

  public static <T extends IntentService> IntentServiceController<T> buildIntentService(Class<T> serviceClass) {
    return buildIntentService(serviceClass, null);
  }

  public static <T extends IntentService> IntentServiceController<T> buildIntentService(Class<T> serviceClass, Intent intent) {
    return IntentServiceController.of(ReflectionHelpers.callConstructor(serviceClass, new ReflectionHelpers.ClassParameter<String>(String.class, "IntentService")), intent);
  }

  public static <T extends IntentService> T setupIntentService(Class<T> serviceClass) {
    return buildIntentService(serviceClass).create().get();
  }

  public static <T extends ContentProvider> ContentProviderController<T> buildContentProvider(Class<T> contentProviderClass) {
    return ContentProviderController.of(ReflectionHelpers.callConstructor(contentProviderClass));
  }

  public static <T extends ContentProvider> T setupContentProvider(Class<T> contentProviderClass) {
    return buildContentProvider(contentProviderClass).create().get();
  }

  public static <T extends ContentProvider> T setupContentProvider(Class<T> contentProviderClass, String authority) {
    return buildContentProvider(contentProviderClass).create(authority).get();
  }

  public static <T extends Activity> ActivityController<T> buildActivity(Class<T> activityClass) {
    return buildActivity(activityClass, null);
  }

  public static <T extends Activity> ActivityController<T> buildActivity(Class<T> activityClass, Intent intent) {
    return ActivityController.of(ReflectionHelpers.callConstructor(activityClass), intent);
  }

  public static <T extends Activity> T setupActivity(Class<T> activityClass) {
    return buildActivity(activityClass).setup().get();
  }

  public static <T extends Fragment> FragmentController<T> buildFragment(Class<T> fragmentClass) {
    return FragmentController.of(ReflectionHelpers.callConstructor(fragmentClass));
  }

  public static <T extends Fragment> FragmentController<T> buildFragment(Class<T> fragmentClass,
                                                                         Bundle arguments) {
    return FragmentController.of(ReflectionHelpers.callConstructor(fragmentClass), arguments);
  }

  public static <T extends Fragment> FragmentController<T> buildFragment(Class<T> fragmentClass,
                                                                         Class<? extends Activity> activityClass) {
    return FragmentController.of(ReflectionHelpers.callConstructor(fragmentClass), activityClass);
  }

  public static <T extends Fragment> FragmentController<T> buildFragment(Class<T> fragmentClass, Intent intent) {
    return FragmentController.of(ReflectionHelpers.callConstructor(fragmentClass), intent);
  }

  public static <T extends Fragment> FragmentController<T> buildFragment(Class<T> fragmentClass,
                                                                         Intent intent,
                                                                         Bundle arguments) {
    return FragmentController.of(ReflectionHelpers.callConstructor(fragmentClass), intent, arguments);
  }

  public static <T extends Fragment> FragmentController<T> buildFragment(Class<T> fragmentClass,
                                                                         Class<? extends Activity> activityClass,
                                                                         Intent intent) {
    return FragmentController.of(ReflectionHelpers.callConstructor(fragmentClass), activityClass, intent);
  }

  public static <T extends Fragment> FragmentController<T> buildFragment(Class<T> fragmentClass,
                                                                         Class<? extends Activity> activityClass,
                                                                         Bundle arguments) {
    return FragmentController.of(ReflectionHelpers.callConstructor(fragmentClass), activityClass, arguments);
  }

  public static <T extends Fragment> FragmentController<T> buildFragment(Class<T> fragmentClass,
                                                                         Class<? extends Activity> activityClass,
                                                                         Intent intent,
                                                                         Bundle arguments) {
    return FragmentController.of(ReflectionHelpers.callConstructor(fragmentClass), activityClass, intent, arguments);
  }

  public static <T extends BackupAgent> BackupAgentController<T> buildBackupAgent(Class<T> backupAgentClass) {
    return BackupAgentController.of(ReflectionHelpers.callConstructor(backupAgentClass));
  }

  public static <T extends BackupAgent> T setupBackupAgent(Class<T> backupAgentClass) {
    return buildBackupAgent(backupAgentClass).create().get();
  }

  /**
   * Allows for the programatic creation of an {@link AttributeSet} useful for testing {@link View} classes without
   * the need for creating XML snippets.
   */
  public static AttributeSetBuilder buildAttributeSet() {
    DocumentBuilderFactory factory = DocumentBuilderFactory.newInstance();
    factory.setNamespaceAware(true);
    factory.setIgnoringComments(true);
    factory.setIgnoringElementContentWhitespace(true);
    Document document;
    try {
      DocumentBuilder documentBuilder = factory.newDocumentBuilder();
      document = documentBuilder.newDocument();
      Element dummy = document.createElementNS("http://schemas.android.com/apk/res/" + RuntimeEnvironment.application.getPackageName(), "dummy");
      document.appendChild(dummy);
    } catch (ParserConfigurationException e) {
      throw new RuntimeException(e);
    }
    return new AttributeSetBuilder(document, RuntimeEnvironment.getCompileTimeResourceTable());
  }

  public static class AttributeSetBuilder {

    private Document doc;
    private ResourceTable appResourceTable;

    AttributeSetBuilder(Document doc, ResourceTable resourceTable) {
      this.doc = doc;
      this.appResourceTable = resourceTable;
    }

    public AttributeSetBuilder addAttribute(int resId, String value) {
      ResName resName = appResourceTable.getResName(resId);
      if ("style".equals(resName.name)) {
        ((Element)doc.getFirstChild()).setAttribute(resName.name, value);
      } else {
        ((Element)doc.getFirstChild()).setAttributeNS(resName.getNamespaceUri(), resName.packageName + ":" + resName.name, value);
      }
      return this;
    }

    public AttributeSetBuilder setStyleAttribute(String value) {
      ((Element)doc.getFirstChild()).setAttribute("style", value);
      return this;
    }

    public AttributeSet build() {
      XmlResourceParserImpl parser = new XmlResourceParserImpl(doc, null, RuntimeEnvironment.application.getPackageName(), RuntimeEnvironment.application.getPackageName(), appResourceTable);
      try {
        parser.next(); // Root document element
        parser.next(); // "dummy" element
      } catch (Exception e) {
        throw new IllegalStateException("Expected single dummy element in the document to contain the attributes.", e);
      }

      return parser;
    }
  }

  /**
   * Return the foreground scheduler (e.g. the UI thread scheduler).
   *
   * @return  Foreground scheduler.
   */
  public static Scheduler getForegroundThreadScheduler() {
    return ShadowApplication.getInstance().getForegroundThreadScheduler();
  }

  /**
   * Execute all runnables that have been enqueued on the foreground scheduler.
   */
  public static void flushForegroundThreadScheduler() {
    getForegroundThreadScheduler().advanceToLastPostedRunnable();
  }

  /**
   * Return the background scheduler.
   *
   * @return  Background scheduler.
   */
  public static Scheduler getBackgroundThreadScheduler() {
    return ShadowApplication.getInstance().getBackgroundThreadScheduler();
  }

  /**
   * Execute all runnables that have been enqueued on the background scheduler.
   */
  public static void flushBackgroundThreadScheduler() {
    getBackgroundThreadScheduler().advanceToLastPostedRunnable();
  }
}<|MERGE_RESOLUTION|>--- conflicted
+++ resolved
@@ -31,26 +31,13 @@
 import org.w3c.dom.Element;
 
 public class Robolectric {
-  private static Iterable<ShadowProvider> providers;
-
-<<<<<<< HEAD
+
   /**
    * This method is internal and shouldn't be called by developers.
    */
   @Deprecated
   public static void reset() {
     // No-op- is now handled in the test runner. Users should not be calling this method anyway.
-=======
-  public static void reset() {
-    if (providers == null) {
-      providers = ServiceLoader.load(ShadowProvider.class);
-    }
-    for (ShadowProvider provider : providers) {
-      provider.reset();
-    }
-    RuntimeEnvironment.application = null;
-    RuntimeEnvironment.setActivityThread(null);
->>>>>>> 4b0607bd
   }
 
   public static <T extends Service> ServiceController<T> buildService(Class<T> serviceClass) {
