package org.robolectric;

import static org.robolectric.shadows.ShadowArscAssetManager.USE_LEGACY;

import android.app.Application;
import com.google.common.annotations.VisibleForTesting;
import com.google.common.collect.ImmutableMap;
import com.google.common.collect.Iterators;
import java.io.File;
import java.io.IOException;
import java.io.InputStream;
import java.lang.reflect.Constructor;
import java.lang.reflect.InvocationTargetException;
import java.lang.reflect.Method;
import java.net.URL;
import java.security.SecureRandom;
import java.util.ArrayList;
import java.util.Collection;
import java.util.HashMap;
import java.util.List;
import java.util.Map;
import java.util.Properties;
import java.util.ServiceLoader;
import javax.annotation.Nonnull;
import org.junit.Ignore;
import org.junit.runners.model.FrameworkMethod;
import org.junit.runners.model.InitializationError;
import org.junit.runners.model.Statement;
import org.robolectric.android.AndroidInterceptors;
import org.robolectric.android.internal.ParallelUniverse;
import org.robolectric.annotation.Config;
import org.robolectric.internal.AndroidConfigurer;
import org.robolectric.internal.BuckManifestFactory;
import org.robolectric.internal.DefaultManifestFactory;
import org.robolectric.internal.GradleManifestFactory;
import org.robolectric.internal.ManifestFactory;
import org.robolectric.internal.ManifestIdentifier;
import org.robolectric.internal.MavenManifestFactory;
import org.robolectric.internal.ParallelUniverseInterface;
import org.robolectric.internal.SandboxFactory;
import org.robolectric.internal.SandboxTestRunner;
import org.robolectric.internal.SdkConfig;
import org.robolectric.internal.SdkEnvironment;
import org.robolectric.internal.ShadowProvider;
import org.robolectric.internal.bytecode.ClassHandler;
import org.robolectric.internal.bytecode.InstrumentationConfiguration;
import org.robolectric.internal.bytecode.InstrumentationConfiguration.Builder;
import org.robolectric.internal.bytecode.Interceptor;
import org.robolectric.internal.bytecode.Sandbox;
import org.robolectric.internal.bytecode.SandboxClassLoader;
import org.robolectric.internal.bytecode.ShadowMap;
import org.robolectric.internal.bytecode.ShadowWrangler;
import org.robolectric.internal.dependency.CachedDependencyResolver;
import org.robolectric.internal.dependency.DependencyResolver;
import org.robolectric.internal.dependency.LocalDependencyResolver;
import org.robolectric.internal.dependency.PropertiesDependencyResolver;
import org.robolectric.manifest.AndroidManifest;
import org.robolectric.res.Fs;
import org.robolectric.res.FsFile;
import org.robolectric.res.NullResourceTable;
import org.robolectric.res.PackageResourceTable;
import org.robolectric.res.ResourceMerger;
import org.robolectric.res.ResourcePath;
import org.robolectric.res.ResourceTable;
import org.robolectric.res.ResourceTableFactory;
import org.robolectric.res.RoutingResourceTable;
import org.robolectric.util.Logger;
import org.robolectric.util.PerfStatsCollector;
import org.robolectric.util.ReflectionHelpers;

/**
 * Installs a {@link SandboxClassLoader} and {@link ResourceTable} in order to
 * provide a simulation of the Android runtime environment.
 */
public class RobolectricTestRunner extends SandboxTestRunner {

  public static final String CONFIG_PROPERTIES = "robolectric.properties";
  
  private static final Map<AndroidManifest, PackageResourceTable> appResourceTableCache = new HashMap<>();
  private static final Map<ManifestIdentifier, AndroidManifest> appManifestsCache = new HashMap<>();
  private static PackageResourceTable compiletimeSdkResourceTable;

  private final SdkPicker sdkPicker;
  private final ConfigMerger configMerger;
  private ServiceLoader<ShadowProvider> providers;
  private transient DependencyResolver dependencyResolver;

  static {
    new SecureRandom(); // this starts up the Poller SunPKCS11-Darwin thread early, outside of any Robolectric classloader
  }

  /**
   * Creates a runner to run {@code testClass}. Looks in your working directory for your AndroidManifest.xml file
   * and res directory by default. Use the {@link Config} annotation to configure.
   *
   * @param testClass the test class to be run
   * @throws InitializationError if junit says so
   */
  public RobolectricTestRunner(final Class<?> testClass) throws InitializationError {
    super(testClass);
    this.configMerger = createConfigMerger();
    this.sdkPicker = createSdkPicker();
  }

  protected DependencyResolver getJarResolver() {
    if (dependencyResolver == null) {
      if (Boolean.getBoolean("robolectric.offline")) {
        String propPath = System.getProperty("robolectric-deps.properties");
        if (propPath != null) {
          try {
            dependencyResolver = new PropertiesDependencyResolver(
                Fs.newFile(propPath),
                null);
          } catch (IOException e) {
            throw new RuntimeException("couldn't read dependencies" , e);
          }
        } else {
          String dependencyDir = System.getProperty("robolectric.dependency.dir", ".");
          dependencyResolver = new LocalDependencyResolver(new File(dependencyDir));
        }
      } else {
        File cacheDir = new File(new File(System.getProperty("java.io.tmpdir")), "robolectric");

        Class<?> mavenDependencyResolverClass = ReflectionHelpers.loadClass(RobolectricTestRunner.class.getClassLoader(),
            "org.robolectric.internal.dependency.MavenDependencyResolver");
        DependencyResolver dependencyResolver = (DependencyResolver) ReflectionHelpers.callConstructor(mavenDependencyResolverClass);
        if (cacheDir.exists() || cacheDir.mkdir()) {
          Logger.info("Dependency cache location: %s", cacheDir.getAbsolutePath());
          this.dependencyResolver = new CachedDependencyResolver(dependencyResolver, cacheDir, 60 * 60 * 24 * 1000);
        } else {
          this.dependencyResolver = dependencyResolver;
        }
      }

      URL buildPathPropertiesUrl = getClass().getClassLoader().getResource("robolectric-deps.properties");
      if (buildPathPropertiesUrl != null) {
        Logger.info("Using Robolectric classes from %s", buildPathPropertiesUrl.getPath());

        FsFile propertiesFile = Fs.fileFromPath(buildPathPropertiesUrl.getFile());
        try {
          dependencyResolver = new PropertiesDependencyResolver(propertiesFile, dependencyResolver);
        } catch (IOException e) {
          throw new RuntimeException("couldn't read " + buildPathPropertiesUrl, e);
        }
      }
    }

    return dependencyResolver;
  }

  /**
   * Create a {@link ClassHandler} appropriate for the given arguments.
   *
   * Robolectric may chose to cache the returned instance, keyed by <tt>shadowMap</tt> and <tt>sdkConfig</tt>.
   *
   * Custom TestRunner subclasses may wish to override this method to provide alternate configuration.
   *
   * @param shadowMap the {@link ShadowMap} in effect for this test
   * @param sandbox the {@link SdkConfig} in effect for this test
   * @return an appropriate {@link ClassHandler}. This implementation returns a {@link ShadowWrangler}.
   * @since 2.3
   */
  @Override
  @Nonnull
  protected ClassHandler createClassHandler(ShadowMap shadowMap, Sandbox sandbox) {
    return new ShadowWrangler(shadowMap, ((SdkEnvironment) sandbox).getSdkConfig().getApiLevel(), getInterceptors());
  }

  /**
   * Create a {@link ConfigMerger} for calculating the {@link Config} tests.
   *
   * Alternate implementations may be provided using a ServiceLoader.
   *
   * @return a {@link ConfigMerger}
   * @since 3.2
   */
  @Nonnull
  private ConfigMerger createConfigMerger() {
    ServiceLoader<ConfigMerger> serviceLoader = ServiceLoader.load(ConfigMerger.class);
    ConfigMerger merger;
    if (serviceLoader != null && serviceLoader.iterator().hasNext()) {
      merger = Iterators.getOnlyElement(serviceLoader.iterator());
    } else {
      merger = new ConfigMerger();
    }
    return merger;
  }

  /**
   * Create a {@link SdkPicker} for determining which SDKs will be tested.
   *
   * Custom TestRunner subclasses may wish to override this method to provide alternate configuration.
   *
   * @return an {@link SdkPicker}.
   * @since 3.2
   */
  @Nonnull
  protected SdkPicker createSdkPicker() {
    return new SdkPicker();
  }

  @Override
  @Nonnull // todo
  protected Collection<Interceptor> findInterceptors() {
    return AndroidInterceptors.all();
  }

  /**
   * Create an {@link InstrumentationConfiguration} suitable for the provided {@link Config}.
   *
   * Custom TestRunner subclasses may wish to override this method to provide alternate configuration.
   *
   * @param config the merged configuration for the test that's about to run -- todo
   * @return an {@link InstrumentationConfiguration}
   * @deprecated Override {@link #createClassLoaderConfig(FrameworkMethod)} instead
   */
  @Deprecated
  @Nonnull
  public InstrumentationConfiguration createClassLoaderConfig(Config config) {
    FrameworkMethod method = ((MethodPassThrough) config).method;
    Builder builder = new InstrumentationConfiguration.Builder(super.createClassLoaderConfig(method));
    AndroidConfigurer.configure(builder, getInterceptors());
    AndroidConfigurer.withConfig(builder, config);
    return builder.build();
  }

  /**
   * {@inheritDoc}
   */
  @Override @Nonnull
  protected InstrumentationConfiguration createClassLoaderConfig(final FrameworkMethod method) {
    return createClassLoaderConfig(new Config.Builder(((RobolectricFrameworkMethod) method).config) {
      @Override
      public Config.Implementation build() {
        return new MethodPassThrough(method, sdk, minSdk, maxSdk, manifest, qualifiers, packageName, abiSplit, resourceDir, assetDir, buildDir, shadows, instrumentedPackages, application, libraries, constants);
      }
    }.build());
  }

  /**
   * An instance of the returned class will be created for each test invocation.
   *
   * Custom TestRunner subclasses may wish to override this method to provide alternate configuration.
   *
   * @return a class which implements {@link TestLifecycle}. This implementation returns a {@link DefaultTestLifecycle}.
   */
  @Nonnull
  protected Class<? extends TestLifecycle> getTestLifecycleClass() {
    return DefaultTestLifecycle.class;
  }

  @Override
  protected List<FrameworkMethod> getChildren() {
    List<FrameworkMethod> children = new ArrayList<>();
    for (FrameworkMethod frameworkMethod : super.getChildren()) {
      try {
        Config config = getConfig(frameworkMethod.getMethod());
        AndroidManifest appManifest = getAppManifest(config);

        List<SdkConfig> sdksToRun = sdkPicker.selectSdks(config, appManifest);
        RobolectricFrameworkMethod last = null;
        for (SdkConfig sdkConfig : sdksToRun) {
          last = new RobolectricFrameworkMethod(frameworkMethod.getMethod(), appManifest, sdkConfig, config);
          children.add(last);
        }
        if (last != null) {
          last.dontIncludeApiLevelInName();
        }
      } catch (IllegalArgumentException e) {
        throw new IllegalArgumentException("failed to configure " +
            getTestClass().getName() + "." + frameworkMethod.getMethod().getName() +
            ": " + e.getMessage(), e);
      }
    }
    return children;
  }

  /**
   * Returns the ResourceProvider for the compile time SDK.
   */
  @Nonnull
  protected PackageResourceTable getCompileTimeSdkResourceTable() {
    if (compiletimeSdkResourceTable == null) {
      ResourceTableFactory resourceTableFactory = new ResourceTableFactory();
      compiletimeSdkResourceTable = resourceTableFactory.newFrameworkResourceTable(new ResourcePath(android.R.class, null, null));
    }
    return compiletimeSdkResourceTable;
  }

  /**
   * @deprecated Override {@link #shouldIgnore(FrameworkMethod)} instead.
   */
  @Deprecated
  protected boolean shouldIgnore(FrameworkMethod method, Config config) {
    return method.getAnnotation(Ignore.class) != null;
  }

  @Override protected boolean shouldIgnore(FrameworkMethod method) {
    return shouldIgnore(method, ((RobolectricFrameworkMethod) method).config);
  }

  @Override
  @Nonnull
  protected SdkEnvironment getSandbox(FrameworkMethod method) {
    RobolectricFrameworkMethod roboMethod = (RobolectricFrameworkMethod) method;
    SdkConfig sdkConfig = roboMethod.sdkConfig;
    return getSandboxFactory().getSdkEnvironment(
        createClassLoaderConfig(method), getJarResolver(), sdkConfig);
  }

  protected SandboxFactory getSandboxFactory() {
    return SandboxFactory.INSTANCE;
  }

  @Override
  protected void beforeTest(Sandbox sandbox, FrameworkMethod method, Method bootstrappedMethod) throws Throwable {
    SdkEnvironment sdkEnvironment = (SdkEnvironment) sandbox;
    RobolectricFrameworkMethod roboMethod = (RobolectricFrameworkMethod) method;

    PerfStatsCollector perfStatsCollector = PerfStatsCollector.getInstance();
    SdkConfig sdkConfig = roboMethod.sdkConfig;
    perfStatsCollector.putMetadata(AndroidMetadata.class,
        new AndroidMetadata(
            ImmutableMap.of("ro.build.version.sdk", "" + sdkConfig.getApiLevel())));

    roboMethod.parallelUniverseInterface = getHooksInterface(sdkEnvironment);
    Class<TestLifecycle> cl = sdkEnvironment.bootstrappedClass(getTestLifecycleClass());
    roboMethod.testLifecycle = ReflectionHelpers.newInstance(cl);

    providers = ServiceLoader.load(ShadowProvider.class, sdkEnvironment.getRobolectricClassLoader());

    roboMethod.parallelUniverseInterface.setSdkConfig(sdkConfig);
    perfStatsCollector.measure("reset Android state (before test)",
        () -> resetStaticState());

    AndroidManifest appManifest = roboMethod.getAppManifest();
<<<<<<< HEAD
    if (USE_LEGACY) {
      PackageResourceTable systemResourceTable = sdkEnvironment
          .getSystemResourceTable(getJarResolver());
      PackageResourceTable appResourceTable = getAppResourceTable(appManifest);

      roboMethod.parallelUniverseInterface.setUpApplicationState(
          bootstrappedMethod,
          appManifest,
          getJarResolver(),
          roboMethod.config,
          new RoutingResourceTable(appResourceTable, getCompiletimeSdkResourceTable()),
          new RoutingResourceTable(appResourceTable, systemResourceTable),
          new RoutingResourceTable(systemResourceTable),
          null);
      roboMethod.testLifecycle.beforeTest(bootstrappedMethod);
    } else {
      ResourceTable nullResourceTable = new NullResourceTable();

      roboMethod.parallelUniverseInterface.setUpApplicationState(bootstrappedMethod,
          appManifest,
          getJarResolver(),
          roboMethod.config,
          nullResourceTable,
          nullResourceTable,
          nullResourceTable,
          sdkEnvironment.getCompileTimeSystemResourcesFile(getJarResolver()));
    }
=======
    PackageResourceTable systemResourceTable = sdkEnvironment.getSystemResourceTable(getJarResolver());
    PackageResourceTable appResourceTable = getAppResourceTable(appManifest);

    roboMethod.parallelUniverseInterface.setUpApplicationState(
        bootstrappedMethod,
        appManifest,
        roboMethod.config,
        new RoutingResourceTable(appResourceTable, getCompileTimeSdkResourceTable()),
        new RoutingResourceTable(appResourceTable, systemResourceTable),
        new RoutingResourceTable(systemResourceTable));
    roboMethod.testLifecycle.beforeTest(bootstrappedMethod);
>>>>>>> 2d8fd5d2
  }

  @Override
  protected void afterTest(FrameworkMethod method, Method bootstrappedMethod) {
    RobolectricFrameworkMethod roboMethod = (RobolectricFrameworkMethod) method;

    try {
      roboMethod.parallelUniverseInterface.tearDownApplication();
    } finally {
      try {
        internalAfterTest(method, bootstrappedMethod);
      } finally {
        // reset static state afterward too, so statics don't defeat GC?
        PerfStatsCollector.getInstance().measure("reset Android state (after test)",
            () -> resetStaticState());
      }
    }
  }

  private void resetStaticState() {
    for (ShadowProvider provider : providers) {
      provider.reset();
    }
  }

  @Override
  protected void finallyAfterTest(FrameworkMethod method) {
    RobolectricFrameworkMethod roboMethod = (RobolectricFrameworkMethod) method;

    roboMethod.testLifecycle = null;
    roboMethod.parallelUniverseInterface = null;
  }

  @Override protected SandboxTestRunner.HelperTestRunner getHelperTestRunner(Class bootstrappedTestClass) {
    try {
      return new HelperTestRunner(bootstrappedTestClass);
    } catch (InitializationError initializationError) {
      throw new RuntimeException(initializationError);
    }
  }

  /**
   * Detects which build system is in use and returns the appropriate ManifestFactory implementation.
   *
   * Custom TestRunner subclasses may wish to override this method to provide alternate configuration.
   *
   * @param config Specification of the SDK version, manifest file, package name, etc.
   */
  protected ManifestFactory getManifestFactory(Config config) {
    Properties buildSystemApiProperties = getBuildSystemApiProperties();
    if (buildSystemApiProperties != null) {
      return new DefaultManifestFactory(buildSystemApiProperties);
    }

    Class<?> buildConstants = config.constants();
    //noinspection ConstantConditions
    if (BuckManifestFactory.isBuck()) {
      return new BuckManifestFactory();
    } else if (buildConstants != null && buildConstants != Void.class) {
      return new GradleManifestFactory();
    } else {
      return new MavenManifestFactory();
    }
  }

  Properties getBuildSystemApiProperties() {
    InputStream resourceAsStream = getClass().getResourceAsStream("/com/android/tools/test_config.properties");
    if (resourceAsStream == null) {
      return null;
    }

    try {
      Properties properties = new Properties();
      properties.load(resourceAsStream);
      return properties;
    } catch (IOException e) {
      return null;
    } finally {
      try {
        resourceAsStream.close();
      } catch (IOException e) {
        // ignore
      }
    }
  }

  protected AndroidManifest getAppManifest(Config config) {
    ManifestFactory manifestFactory = getManifestFactory(config);
    ManifestIdentifier identifier = manifestFactory.identify(config);

    synchronized (appManifestsCache) {
      AndroidManifest appManifest;
      appManifest = appManifestsCache.get(identifier);
      if (appManifest == null) {
        appManifest = createAndroidManifest(identifier);
        appManifestsCache.put(identifier, appManifest);
      }

      return appManifest;
    }
  }

  /**
   * Internal use only.
   */
  @VisibleForTesting
  public static AndroidManifest createAndroidManifest(ManifestIdentifier manifestIdentifier) {
    List<ManifestIdentifier> libraries = manifestIdentifier.getLibraries();

    List<AndroidManifest> libraryManifests = new ArrayList<>();
    for (ManifestIdentifier library : libraries) {
      libraryManifests.add(createAndroidManifest(library));
    }

    return new AndroidManifest(manifestIdentifier.getManifestFile(), manifestIdentifier.getResDir(),
        manifestIdentifier.getAssetDir(), libraryManifests, manifestIdentifier.getPackageName());
  }


  /**
   * Compute the effective Robolectric configuration for a given test method.
   *
   * Configuration information is collected from package-level <tt>robolectric.properties</tt> files
   * and {@link Config} annotations on test classes, superclasses, and methods.
   *
   * Custom TestRunner subclasses may wish to override this method to provide alternate configuration.
   *
   * @param method the test method
   * @return the effective Robolectric configuration for the given test method
   * @since 2.0
   */
  public Config getConfig(Method method) {
    return configMerger.getConfig(getTestClass().getJavaClass(), method, buildGlobalConfig());
  }

  /**
   * Provides the base Robolectric configuration {@link Config} used for all tests.
   *
   * Configuration provided for specific packages, test classes, and test method
   * configurations will override values provided here.
   *
   * Custom TestRunner subclasses may wish to override this method to provide
   * alternate configuration. Consider using a {@link Config.Builder}.
   *
   * The default implementation has appropriate values for most use cases.
   *
   * @return global {@link Config} object
   * @since 3.1.3
   */
  protected Config buildGlobalConfig() {
    return new Config.Builder().build();
  }

  @Override @Nonnull
  protected Class<?>[] getExtraShadows(FrameworkMethod frameworkMethod) {
    Config config = ((RobolectricFrameworkMethod) frameworkMethod).config;
    return config.shadows();
  }

  ParallelUniverseInterface getHooksInterface(SdkEnvironment sdkEnvironment) {
    ClassLoader robolectricClassLoader = sdkEnvironment.getRobolectricClassLoader();
    try {
      Class<?> clazz = robolectricClassLoader.loadClass(ParallelUniverse.class.getName());
      Class<? extends ParallelUniverseInterface> typedClazz = clazz.asSubclass(ParallelUniverseInterface.class);
      Constructor<? extends ParallelUniverseInterface> constructor = typedClazz.getConstructor();
      return constructor.newInstance();
    } catch (ClassNotFoundException | NoSuchMethodException | InstantiationException | IllegalAccessException | InvocationTargetException e) {
      throw new RuntimeException(e);
    }
  }

  protected void internalAfterTest(FrameworkMethod frameworkMethod, Method method) {
    RobolectricFrameworkMethod roboMethod = (RobolectricFrameworkMethod) frameworkMethod;
    roboMethod.testLifecycle.afterTest(method);
  }

  @Override
  protected void afterClass() {
  }

  @Override
  public Object createTest() throws Exception {
    throw new UnsupportedOperationException("this should always be invoked on the HelperTestRunner!");
  }

  private PackageResourceTable getAppResourceTable(final AndroidManifest appManifest) {
    PackageResourceTable resourceTable = appResourceTableCache.get(appManifest);
    if (resourceTable == null) {
      resourceTable = new ResourceMerger().buildResourceTable(appManifest);

      appResourceTableCache.put(appManifest, resourceTable);
    }
    return resourceTable;
  }

  @SuppressWarnings(value = {"ImmutableAnnotationChecker", "BadAnnotationImplementation"})
  private static class MethodPassThrough extends Config.Implementation {
    private final FrameworkMethod method;

    private MethodPassThrough(FrameworkMethod method, int[] sdk, int minSdk, int maxSdk, String manifest, String qualifiers, String packageName, String abiSplit, String resourceDir, String assetDir, String buildDir, Class<?>[] shadows, String[] instrumentedPackages, Class<? extends Application> application, String[] libraries, Class<?> constants) {
      super(sdk, minSdk, maxSdk, manifest, qualifiers, packageName, abiSplit, resourceDir, assetDir, buildDir, shadows, instrumentedPackages, application, libraries, constants);
      this.method = method;
    }
  }

  public static class HelperTestRunner extends SandboxTestRunner.HelperTestRunner {
    public HelperTestRunner(Class bootstrappedTestClass) throws InitializationError {
      super(bootstrappedTestClass);
    }

    @Override protected Object createTest() throws Exception {
      Object test = super.createTest();
      RobolectricFrameworkMethod roboMethod = (RobolectricFrameworkMethod) this.frameworkMethod;
      roboMethod.testLifecycle.prepareTest(test);
      return test;
    }

    @Override
    protected Statement methodInvoker(FrameworkMethod method, Object test) {
      final Statement invoker = super.methodInvoker(method, test);
      final RobolectricFrameworkMethod roboMethod = (RobolectricFrameworkMethod) this.frameworkMethod;
      return new Statement() {
        @Override
        public void evaluate() throws Throwable {
          Thread orig = roboMethod.parallelUniverseInterface.getMainThread();
          roboMethod.parallelUniverseInterface.setMainThread(Thread.currentThread());
          try {
            invoker.evaluate();
          } finally {
            roboMethod.parallelUniverseInterface.setMainThread(orig);
          }
        }
      };
    }
  }

  static class RobolectricFrameworkMethod extends FrameworkMethod {
    private final @Nonnull AndroidManifest appManifest;
    final @Nonnull SdkConfig sdkConfig;
    final @Nonnull Config config;
    private boolean includeApiLevelInName = true;
    TestLifecycle testLifecycle;
    ParallelUniverseInterface parallelUniverseInterface;

    RobolectricFrameworkMethod(@Nonnull Method method, @Nonnull AndroidManifest appManifest, @Nonnull SdkConfig sdkConfig, @Nonnull Config config) {
      super(method);
      this.appManifest = appManifest;
      this.sdkConfig = sdkConfig;
      this.config = config;
    }

    @Override
    public String getName() {
      // IDE focused test runs rely on preservation of the test name; we'll use the
      //   latest supported SDK for focused test runs
      return super.getName() +
          (includeApiLevelInName ? "[" + sdkConfig.getApiLevel() + "]" : "");
    }

    void dontIncludeApiLevelInName() {
      includeApiLevelInName = false;
    }

    @Nonnull
    public AndroidManifest getAppManifest() {
      return appManifest;
    }

    @Override
    public boolean equals(Object o) {
      if (this == o) return true;
      if (o == null || getClass() != o.getClass()) return false;
      if (!super.equals(o)) return false;

      RobolectricFrameworkMethod that = (RobolectricFrameworkMethod) o;

      return sdkConfig.equals(that.sdkConfig);
    }

    @Override
    public int hashCode() {
      int result = super.hashCode();
      result = 31 * result + sdkConfig.hashCode();
      return result;
    }
  }

}<|MERGE_RESOLUTION|>--- conflicted
+++ resolved
@@ -334,7 +334,6 @@
         () -> resetStaticState());
 
     AndroidManifest appManifest = roboMethod.getAppManifest();
-<<<<<<< HEAD
     if (USE_LEGACY) {
       PackageResourceTable systemResourceTable = sdkEnvironment
           .getSystemResourceTable(getJarResolver());
@@ -345,7 +344,7 @@
           appManifest,
           getJarResolver(),
           roboMethod.config,
-          new RoutingResourceTable(appResourceTable, getCompiletimeSdkResourceTable()),
+          new RoutingResourceTable(appResourceTable, getCompileTimeSdkResourceTable()),
           new RoutingResourceTable(appResourceTable, systemResourceTable),
           new RoutingResourceTable(systemResourceTable),
           null);
@@ -362,19 +361,6 @@
           nullResourceTable,
           sdkEnvironment.getCompileTimeSystemResourcesFile(getJarResolver()));
     }
-=======
-    PackageResourceTable systemResourceTable = sdkEnvironment.getSystemResourceTable(getJarResolver());
-    PackageResourceTable appResourceTable = getAppResourceTable(appManifest);
-
-    roboMethod.parallelUniverseInterface.setUpApplicationState(
-        bootstrappedMethod,
-        appManifest,
-        roboMethod.config,
-        new RoutingResourceTable(appResourceTable, getCompileTimeSdkResourceTable()),
-        new RoutingResourceTable(appResourceTable, systemResourceTable),
-        new RoutingResourceTable(systemResourceTable));
-    roboMethod.testLifecycle.beforeTest(bootstrappedMethod);
->>>>>>> 2d8fd5d2
   }
 
   @Override
